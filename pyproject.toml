--- conflicted
+++ resolved
@@ -15,11 +15,7 @@
     "Programming Language :: Python :: 3",
 ]
 dynamic = ["version"]
-<<<<<<< HEAD
-dependencies = ["jax", "jaxlib", "jpu>=0.0.2", "equinox", "s2fft"]
-=======
 dependencies = ["jax", "jaxlib", "jpu>=0.0.2", "equinox", "pint<0.24"]
->>>>>>> af81e737
 
 [project.urls]
 "Homepage" = "https://jax.exoplanet.codes"
