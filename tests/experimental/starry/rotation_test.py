--- conflicted
+++ resolved
@@ -1,18 +1,11 @@
 import jax
 import numpy as np
 import pytest
-<<<<<<< HEAD
-import jax
-=======
->>>>>>> d65504ed
 from jaxoplanet._src.experimental.starry.rotation import (
     R_full,
     Rdot,
     axis_to_euler,
-<<<<<<< HEAD
     dotR,
-=======
->>>>>>> d65504ed
 )
 from jaxoplanet.test_utils import assert_allclose
 
