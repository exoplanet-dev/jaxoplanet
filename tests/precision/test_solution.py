--- conflicted
+++ resolved
@@ -45,68 +45,4 @@
             expect[n],
             err_msg=f"n={n}, l={l}, m={m}, mu={mu}, nu={nu}, case={case}",
             atol=TOLERANCE,
-<<<<<<< HEAD
-        )
-
-
-def plot_sT_precision(lmax=20):
-    from collections import defaultdict
-
-    import matplotlib.pyplot as plt
-    from tqdm import tqdm
-
-    radii = [0.01, 0.1, 1.0, 10.0, 100.0]
-    orders = [20, 50, 100, 150, 200, 250, 300, 350, 400, 450, 500]
-
-    result = defaultdict(dict)
-    for r in tqdm(radii):
-        b = 1 - r if r < 1 else r
-        expect = utils.to_numpy(mp_solution.sT(lmax, b, r))
-        diffs = []
-        for order in orders:
-            calc = np.array(solution.solution_vector(lmax, order=order)(b, r))
-            diff = np.abs(utils.diff_mp(expect, calc))
-            diffs.append(diff)
-        result[r] = diffs
-
-    cmap = plt.get_cmap("magma")
-    for i, r in enumerate(radii):
-        color = cmap(i / len(radii))
-        error = np.array(result[r]).max(1)
-        plt.plot(orders, error, ".-", label=f"r={r}", color=color)
-    plt.yscale("log")
-    plt.legend()
-    plt.xlabel("order")
-    plt.ylabel("max error")
-    plt.axhline(1e-6, ls="--", lw=1, color="k", alpha=0.2)
-    plt.axhline(1e-9, ls="--", lw=1, color="k", alpha=0.2)
-    plt.ylim(1e-17, 1e-4)
-    plt.annotate(
-        "ppm",
-        xy=(0, 1e-6),
-        xycoords="data",
-        xytext=(3, -3),
-        textcoords="offset points",
-        ha="left",
-        va="top",
-        alpha=0.75,
-    )
-    plt.annotate(
-        "ppb",
-        xy=(0, 1e-9),
-        xycoords="data",
-        xytext=(3, -3),
-        textcoords="offset points",
-        ha="left",
-        va="top",
-        alpha=0.75,
-    )
-    plt.tight_layout()
-    plt.savefig("log_sT_precision.png")
-
-
-if __name__ == "__main__":
-    plot_sT_precision()
-=======
-        )
->>>>>>> a7d19332
+        )