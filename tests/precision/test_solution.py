--- conflicted
+++ resolved
@@ -1,14 +1,5 @@
-<<<<<<< HEAD
 import pytest
-=======
-import jax
-
-jax.config.update("jax_enable_x64", True)
-
->>>>>>> 68f3ad04
 import numpy as np
-import pytest
-
 from jaxoplanet.experimental.starry import solution
 from jaxoplanet.experimental.starry.multiprecision import solution as mp_solution, utils
 from jaxoplanet.test_utils import assert_allclose
