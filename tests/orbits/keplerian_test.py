--- conflicted
+++ resolved
@@ -220,82 +220,6 @@
         assert_quantity_allclose(z1, z2)
 
 
-<<<<<<< HEAD
-def test_body_vmap():
-    # _body_stack is not None
-    central = keplerian.Central()
-    bodies = [
-        keplerian.Body(radius=0.5, period=1.0),
-        keplerian.Body(radius=0.8, period=1.0),
-    ]
-    system_bs = keplerian.System(central, bodies=bodies)
-
-    # _body_stack is None
-    central = keplerian.Central()
-    bodies = [
-        keplerian.Body(radius=0.5, period=1.0, eccentricity=0.1, omega_peri=0.1),
-        keplerian.Body(radius=0.8, period=1.0),
-    ]
-    system_no_bs = keplerian.System(central, bodies=bodies)
-
-    def func(body, x):
-        return body.radius * x
-
-    # _body_stack is not None
-    np.testing.assert_allclose(
-        system_bs.body_vmap(func, in_axes=(0, None))(jnp.array([0.0, 1.0, 2.0])).shape,
-        (2, 3),
-    )
-    np.testing.assert_allclose(
-        system_bs.body_vmap(func, in_axes=(0, 0))(jnp.array([0.0, 1.0])).shape, (2,)
-    )
-
-    # _body_stack is None
-    np.testing.assert_allclose(
-        system_no_bs.body_vmap(func, in_axes=(0, None))(
-            jnp.array([0.0, 1.0, 2.0])
-        ).shape,
-        (2, 3),
-    )
-    np.testing.assert_allclose(
-        system_no_bs.body_vmap(func, in_axes=(0, 0))(jnp.array([0.0, 1.0])).shape, (2,)
-    )
-
-    # both equal
-    np.testing.assert_allclose(
-        system_no_bs.body_vmap(func, in_axes=(0, None))(jnp.array([0.0, 1.0, 2.0])),
-        system_bs.body_vmap(func, in_axes=(0, None))(jnp.array([0.0, 1.0, 2.0])),
-    )
-
-    def func(body, x, y):
-        return body.radius * x * y
-
-    # _body_stack is not None
-    np.testing.assert_allclose(
-        system_bs.body_vmap(func, in_axes=(0, None, 0))(
-            jnp.array([0.0, 1.0, 2.0]), jnp.array([0.0, 1.0])
-        ).shape,
-        (2, 3),
-    )
-
-    # _body_stack is None
-    np.testing.assert_allclose(
-        system_no_bs.body_vmap(func, in_axes=(0, None, 0))(
-            jnp.array([0.0, 1.0, 2.0]), jnp.array([0.0, 1.0])
-        ).shape,
-        (2, 3),
-    )
-
-    # both equal
-    np.testing.assert_allclose(
-        system_no_bs.body_vmap(func, in_axes=(0, None, 0))(
-            jnp.array([0.0, 1.0, 2.0]), jnp.array([0.0, 1.0])
-        ),
-        system_bs.body_vmap(func, in_axes=(0, None, 0))(
-            jnp.array([0.0, 1.0, 2.0]), jnp.array([0.0, 1.0])
-        ),
-    )
-=======
 def body_vmap_func1(body, x):
     return body.radius * x
 
@@ -353,5 +277,4 @@
 
     result1 = vmap_sys.body_vmap(func, in_axes=in_axes, out_axes=out_axes)(*args)
     result2 = no_vmap_sys.body_vmap(func, in_axes=in_axes, out_axes=out_axes)(*args)
-    assert_quantity_pytree_allclose(result1, result2)
->>>>>>> 45b6b726
+    assert_quantity_pytree_allclose(result1, result2)