from collections.abc import Iterable

import equinox as eqx
import jax
import jax.numpy as jnp
from jax.scipy.spatial.transform import Rotation

from jaxoplanet import starry
from jaxoplanet.starry.core.basis import A1, U, poly_basis
from jaxoplanet.starry.core.polynomials import Pijk
<<<<<<< HEAD
from jaxoplanet.starry.core.rotation import (
    fast_direct_left_project,
    full_rotation_axis_angle,
)
=======
from jaxoplanet.starry.core.rotation import full_rotation_axis_angle, left_project
>>>>>>> a873bdc4
from jaxoplanet.starry.utils import ortho_grid
from jaxoplanet.starry.ylm import Ylm
from jaxoplanet.types import Array, Quantity


class Surface(eqx.Module):
    """Surface map object.

    Args:
        y (Optional(:py:class:`~jaxoplanet.starry.ylm.Ylm`)) Ylm object containing the
            spherical harmonic expansion of the map. Defaults to a uniform map with
            amplitude 1.0.
        inc (Optional[Quantity]): inclination of the map relative to line of sight.
            Defaults to pi/2 [angular unit].
        obl (Optional[Quantity]): obliquity of the map [angular unit]. Defaults to None.
        u (Optional[Array]): polynomial limb-darkening coefficients of the map.
        period (Optional[Quantity]): rotation period of the map [time unit]. Defaults to
            None.
        amplitude (Optional[float]): amplitude of the map; this quantity is proportional
            to the luminosity of the map and multiplies all flux-related observables.
            Defaults to 1.0.
        normalize (Optional(bool)): whether to normalize the coefficients of the
            spherical harmonics. If True, Ylm is normalized and the amplitude of the map
            is set to y[(0, 0)]. Defaults to True.
        phase (Optional[float]): initial phase of the map rotation around the polar
            axis. Defaults to 0.0.

    Example:

        .. code-block:: python

            import numpy as np
            import jax
            from jaxoplanet.starry.visualization import show_surface
            from jaxoplanet.starry.surface import Surface
            from jaxoplanet.starry.ylm import Ylm

            jax.config.update("jax_enable_x64", True)

            np.random.seed(30)
            y = Ylm.from_dense(np.random.rand(20))
            m = Surface(y=y, u=[0.5, 0.1], inc=0.9, obl=-0.3)
            show_surface(m)
    """

    y: Ylm
    """:py:class:`~starry.ylm.Ylm` object representing the spherical harmonic expansion
        of the map"""

    _inc: Array | None
    """Inclination of the map in radians. None if seen from the pole."""

    _obl: Array | None
    """Obliquity of the map in radians. None if no obliquity."""

    u: tuple[Array, ...]
    """Tuple of limb darkening coefficients."""

    period: Array | None
    """Rotation period of the map in days (attribute subject to change). None if not
    rotating."""

    amplitude: Array
    """Amplitude of the map, a quantity proportional to map luminosity."""

    normalize: bool
    """Boolean to specify whether the Ylm coefficients should be normalized"""

    phase: Array
    """Initial phase of the map rotation around polar axis"""

    radius: Array
    """Radius of the map in solar radii"""

    shear: Array
    """Differential rotation shear of the map"""

    def __init__(
        self,
        *,
        y: Ylm | None = None,
        inc: Quantity | None = 0.5 * jnp.pi,
        obl: Quantity | None = None,
        u: Iterable[Array] = (),
        period: Quantity | None = None,
        amplitude: Array = 1.0,
        normalize: bool = True,
        phase: Array = 0.0,
        radius: Array = 1.0,
        shear: Array = None,
    ):
        if y is None:
            y = Ylm()

        if normalize:
            amplitude = jnp.array(y[(0, 0)], float)
            y = Ylm(data=y.data).normalize()

        self.y = y
        self._inc = inc
        self._obl = obl
        self.u = tuple(u)
        self.period = period
        self.amplitude = amplitude
        self.normalize = normalize
        self.phase = phase
        self.radius = radius
        self.shear = shear

    @property
    def inc(self):
        return self._inc if self._inc is not None else 0.0

    @inc.setter
    def inc(self, value):
        self._inc = value

    @property
    def obl(self):
        return self._obl if self._obl is not None else 0.0

    @obl.setter
    def obl(self, value):
        self._obl = value

    @property
<<<<<<< HEAD
    def _poly_basis(self):
        return poly_basis(self.deg)
=======
    def veq(self):
        """Equatorial velocity of the map in Rsun/day."""
        return 2 * jnp.pi * self.radius / self.period

    def _poly_basis(self, rv=False):
        if rv:
            return jax.jit(poly_basis(self.deg + self.vdeg))
        else:
            return jax.jit(poly_basis(self.deg))
>>>>>>> a873bdc4

    @property
    def udeg(self) -> int:
        """Order of the polynomial limb darkening."""
        return len(self.u)

    @property
    def ydeg(self) -> int:
        return self.y.deg

    @property
    def vdeg(self) -> int:
        if self.shear is not None:
            return
        else:
            return 1

    @property
    def deg(self):
        """Total degree of the spherical harmonic expansion (``udeg + ydeg``)."""
        return self.ydeg + self.udeg

<<<<<<< HEAD
    def _intensity(self, x, y, z, theta=None):
        pT = self._poly_basis(x, y, z)
        Ry = fast_direct_left_project(
            self.ydeg, self.inc, self.obl, theta, 0.0, self.y.todense()
        )
=======
    def _intensity(self, x, y, z, theta=None, rv=False):
        pT = self._poly_basis(rv)(x, y, z)
        Ry = left_project(self.ydeg, self.inc, self.obl, theta, 0.0, self.y.todense())
>>>>>>> a873bdc4
        A1Ry = A1(self.ydeg).todense() @ Ry
        p_y = Pijk.from_dense(A1Ry, degree=self.ydeg)
        u = jnp.array([1, *self.u])
        p_u = Pijk.from_dense(u @ U(self.udeg), degree=self.udeg)
        p = p_y * p_u

        if rv:
            y_rv = starry.doppler.rv_map_expansion(
                inc=self._inc, obl=self._obl, veq=self.veq, alpha=None
            )
            p_rv = Pijk.from_dense(
                jax.experimental.sparse.BCOO.from_scipy_sparse(A1(self.vdeg)).todense()
                @ y_rv
            )
            p = p_y * p_u * p_rv

        return pT @ p.todense() * self.amplitude

    # @partial(jax.jit, static_argnames=("res",))
    def render(self, theta: float | None = None, res: int = 400, rv: bool = False):
        """Returns the intensity map projected onto the x-y plane (sky).

        Args:
            theta (float, optional): rotation angle of the map. Defaults to 0.0.
            res (int, optional): resolution of the render. Defaults to 400.

        Returns:
            ArrayLike: square 2D array representing the intensity map
            (with nans outside the map disk).
        """
        _, xyz = ortho_grid(res)
        intensity = self._intensity(*xyz, theta=theta, rv=rv)
        return jnp.reshape(intensity, (res, res))

    def intensity(self, lat: float, lon: float):
        """Returns the intensity of the map at a given latitude and longitude.

        Args:
            lat (float): latitude in the rest frame of the map
            lon (float): longitude in the rest frame of the map

        Returns:
            float: intensity of the map at the given latitude and longitude
        """
        lon = lon + jnp.pi / 2  # convention, 0 lon faces the observer
        lat = jnp.pi / 2 - lat  # convention, latitude 0 is equator
        x = jnp.sin(lat) * jnp.cos(lon)
        y = jnp.sin(lat) * jnp.sin(lon)
        z = jnp.cos(lat) * jnp.ones_like(x)

        axis = full_rotation_axis_angle(self.inc - jnp.pi / 2, self.obl, 0.0, 0.0)
        axis = jnp.array(axis[0:3]) * axis[-1]
        rotation = Rotation.from_rotvec(axis)
        x, y, z = rotation.apply(jnp.array([x, y, z]).T).T

        return self._intensity(x, y, z)

    def rotational_phase(self, time: Array) -> Array | None:
        """Returns the rotational phase of the map at a given time.

        Args:
            time (ArrayLike): time in same units as the period

        Returns:
            ArrayLike: rotational phase of the map at the given time
        """
        if self.period is None:
            return None
        else:
            return 2 * jnp.pi * time / self.period + self.phase<|MERGE_RESOLUTION|>--- conflicted
+++ resolved
@@ -8,14 +8,7 @@
 from jaxoplanet import starry
 from jaxoplanet.starry.core.basis import A1, U, poly_basis
 from jaxoplanet.starry.core.polynomials import Pijk
-<<<<<<< HEAD
-from jaxoplanet.starry.core.rotation import (
-    fast_direct_left_project,
-    full_rotation_axis_angle,
-)
-=======
 from jaxoplanet.starry.core.rotation import full_rotation_axis_angle, left_project
->>>>>>> a873bdc4
 from jaxoplanet.starry.utils import ortho_grid
 from jaxoplanet.starry.ylm import Ylm
 from jaxoplanet.types import Array, Quantity
@@ -142,10 +135,6 @@
         self._obl = value
 
     @property
-<<<<<<< HEAD
-    def _poly_basis(self):
-        return poly_basis(self.deg)
-=======
     def veq(self):
         """Equatorial velocity of the map in Rsun/day."""
         return 2 * jnp.pi * self.radius / self.period
@@ -155,7 +144,6 @@
             return jax.jit(poly_basis(self.deg + self.vdeg))
         else:
             return jax.jit(poly_basis(self.deg))
->>>>>>> a873bdc4
 
     @property
     def udeg(self) -> int:
@@ -178,17 +166,9 @@
         """Total degree of the spherical harmonic expansion (``udeg + ydeg``)."""
         return self.ydeg + self.udeg
 
-<<<<<<< HEAD
-    def _intensity(self, x, y, z, theta=None):
-        pT = self._poly_basis(x, y, z)
-        Ry = fast_direct_left_project(
-            self.ydeg, self.inc, self.obl, theta, 0.0, self.y.todense()
-        )
-=======
     def _intensity(self, x, y, z, theta=None, rv=False):
         pT = self._poly_basis(rv)(x, y, z)
         Ry = left_project(self.ydeg, self.inc, self.obl, theta, 0.0, self.y.todense())
->>>>>>> a873bdc4
         A1Ry = A1(self.ydeg).todense() @ Ry
         p_y = Pijk.from_dense(A1Ry, degree=self.ydeg)
         u = jnp.array([1, *self.u])
