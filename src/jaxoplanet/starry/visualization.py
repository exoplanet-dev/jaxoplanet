import jax.numpy as jnp
import numpy as np

from jaxoplanet.starry.core.basis import A1
from jaxoplanet.starry.core.polynomials import Pijk
from jaxoplanet.starry.surface import Surface
from jaxoplanet.starry.utils import graticule
from jaxoplanet.starry.ylm import Ylm


def show_surface(
    ylm_pijk_surface_body,
    theta: float = 0.0,
    res: int = 150,
    n: int = 6,
    ax=None,
    white_contour: bool = True,
    radius: float = None,
    include_phase: bool = True,
    rv=False,
    return_im=False,
    **kwargs,
):
    """Show map of a

    Args:
        ylm_pijk_surface_body (Ylm, Pijk, Surface or SurfaceBody): Ylm, Pijk, Surface or
            Body with a surface
        theta (float, optional): Rotation angle of the map wrt its rotation axis.
            Defaults to 0.0.
        res (int, optional): Resolution of the map render. Defaults to 400.
        n (int, optional): number of latitude and longitude lines to show.
            Defaults to 6.
        ax (matplotlib.pyplot.Axes, optional): plot axes. Defaults to None.
        white_contour (bool, optional): Whether to surround the map by a white border
            (to hide border pixel aliasing). Defaults to True.
        radius (float, optional): Radius of the body. Defaults to None.
        include_phase (bool, optional): Whether to add the proper phase to the map to
            the rotation angle theta. Defaults to True.
    """
    import matplotlib.pyplot as plt

    if rv:
        assert isinstance(
            ylm_pijk_surface_body, Surface
        ), "if rv is True, surface must be a Surface object"
        kwargs.setdefault("cmap", "RdBu_r")

    if ax is None:
        ax = plt.gca()
        if ax is None:
            ax = plt.subplot(111)
    if isinstance(ylm_pijk_surface_body, np.ndarray | jnp.ndarray):
        y = Ylm.from_dense(ylm_pijk_surface_body, normalize=False)
        surface = Surface(y=y, normalize=False)
        radius = 1.0 if radius is None else radius
    elif hasattr(ylm_pijk_surface_body, "surface"):
        surface = ylm_pijk_surface_body.surface
        if ylm_pijk_surface_body.radius is not None:
            radius = ylm_pijk_surface_body.radius.magnitude
        else:
            radius = 1.0 if radius is None else radius
        n = int(np.ceil(n * np.cbrt(radius)))
    # import Ylm leads to circular import
    elif isinstance(ylm_pijk_surface_body, Ylm):
        surface = Surface(y=ylm_pijk_surface_body)
        radius = 1.0 if radius is None else radius
    elif isinstance(ylm_pijk_surface_body, Pijk):
        A1inv = np.linalg.inv(A1(ylm_pijk_surface_body.degree).todense())
        surface = Surface(
            y=Ylm.from_dense(A1inv @ ylm_pijk_surface_body.todense(), normalize=False),
            normalize=False,
        )
        radius = 1.0 if radius is None else radius
    else:
        surface = ylm_pijk_surface_body
        radius = 1.0 if radius is None else radius

    phase = theta + (surface.phase if include_phase else 0.0)
    extent = np.array([-1, 1, -1, 1])

    im = ax.imshow(
        surface.render(phase, res, rv=rv),
        origin="lower",
        **kwargs,
        extent=extent,
    )
    if n is not None:
        graticule(
            surface.inc,
            surface.obl,
            phase,
            radius=radius,
            n=n,
            white_contour=white_contour,
        )
<<<<<<< HEAD
    ax.set_xlim(-1.02, 1.02)
    ax.set_ylim(-1.02, 1.02)
    ax.axis(False)
=======
    ax.axis(False)

    if return_im:
        return im
>>>>>>> a873bdc4
<|MERGE_RESOLUTION|>--- conflicted
+++ resolved
@@ -94,13 +94,9 @@
             n=n,
             white_contour=white_contour,
         )
-<<<<<<< HEAD
     ax.set_xlim(-1.02, 1.02)
     ax.set_ylim(-1.02, 1.02)
     ax.axis(False)
-=======
-    ax.axis(False)
 
     if return_im:
-        return im
->>>>>>> a873bdc4
+        return im