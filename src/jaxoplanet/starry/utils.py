from functools import partial

import jax
import jax.numpy as jnp
import numpy as np
from scipy.spatial.transform import Rotation

<<<<<<< HEAD
=======
from jaxoplanet.starry.core.basis import A1, poly_basis
from jaxoplanet.starry.core.rotation import left_project
from jaxoplanet.units import unit_registry as u

RSUN_DAY_TO_M_S = ((1 * u.R_sun / u.day).to(u.m / u.s)).magnitude

>>>>>>> a873bdc4

@partial(jax.jit, static_argnums=(0))
def ortho_grid(res: int):
    x, y = jnp.meshgrid(jnp.linspace(-1, 1, res), jnp.linspace(-1, 1, res))
    z = jnp.sqrt(1.0 - x**2 - y**2)
    y = y + 0.0 * z  # propagate nans
    x = jnp.ravel(x)[None, :]
    y = jnp.ravel(y)[None, :]
    z = jnp.ravel(z)[None, :]
    lat = 0.5 * jnp.pi - jnp.arccos(y)
    lon = jnp.arctan2(x, z)
    return (lat, lon), (x, y, z)


def lon_lat_lines(n: int = 6, pts: int = 100, radius: float = 1.0):
    assert isinstance(n, int) or len(n) == 2

    if isinstance(n, int):
        n = (n, 2 * n)

    n_lat, n_lon = n

    sqrt_radius = radius

    _theta = np.linspace(0, 2 * np.pi, pts)
    _phi = np.linspace(0, np.pi, n_lat + 1)
    lat = np.array(
        [
            (r * np.cos(_theta), r * np.sin(_theta), np.ones_like(_theta) * h)
            for (h, r) in zip(
                sqrt_radius * np.cos(_phi), sqrt_radius * np.sin(_phi), strict=False
            )
        ]
    )

    _theta = np.linspace(0, np.pi, pts // 2)
    _phi = np.linspace(0, 2 * np.pi, n_lon + 1)[0:-1]
    radii = np.sin(_theta)
    lon = np.array(
        [
            (
                sqrt_radius * radii * np.cos(p),
                sqrt_radius * radii * np.sin(p),
                sqrt_radius * np.cos(_theta),
            )
            for p in _phi
        ]
    )

    return lat, lon


def rotation(inc, obl, theta):
    obl = np.array(obl)
    u = [np.cos(obl), np.sin(obl), 0]
    u /= np.linalg.norm(u)
    u *= -(inc - np.pi / 2)

    R = Rotation.from_rotvec(u)
    R *= Rotation.from_rotvec([0, 0, obl])
    R *= Rotation.from_rotvec([np.pi / 2, 0, 0])
    R *= Rotation.from_rotvec([0, 0, -theta])
    return R


def rotate_lines(lines, inc, obl, theta):
    inc = np.array(inc)
    obl = np.array(obl)
    theta = np.array(theta)
    R = rotation(inc, obl, theta)

    rotated_lines = np.array([R.apply(l.T) for l in lines]).T
    rotated_lines = np.swapaxes(rotated_lines.T, -1, 1)

    return rotated_lines


def plot_lines(lines, axis=(0, 1), ax=None, **kwargs):
    import matplotlib.pyplot as plt

    if ax is None:
        ax = plt.gca()
        if ax is None:
            ax = plt.subplot(111)

    # hide lines behind
    other_axis = list(set(axis).symmetric_difference([0, 1, 2]))[0]
    behind = lines[:, other_axis, :] < 0
    _xyzs = lines.copy().swapaxes(1, 2)
    _xyzs[behind, :] = np.nan
    _xyzs = _xyzs.swapaxes(1, 2)

    for i, j in _xyzs[:, axis, :]:
        ax.plot(i, j, **kwargs)


def graticule(
    inc: float,
    obl: float,
    theta: float = 0.0,
    pts: int = 100,
    white_contour=True,
    radius: float = 1.0,
    n=6,
    **kwargs,
):
    import matplotlib.pyplot as plt

    kwargs.setdefault("c", kwargs.pop("color", "k"))
    kwargs.setdefault("lw", kwargs.pop("linewidth", 1))
    kwargs.setdefault("alpha", 0.3)

    # plot lines
    lat, lon = lon_lat_lines(pts=pts, radius=radius, n=n)
    lat = rotate_lines(lat, inc, obl, theta)
    plot_lines(lat, **kwargs)
    lon = rotate_lines(lon, inc, obl, theta)
    plot_lines(lon, **kwargs)
    theta = np.linspace(0, 2 * np.pi, 2 * pts)

    # contour
    sqrt_radius = radius
    plt.plot(sqrt_radius * np.cos(theta), sqrt_radius * np.sin(theta), **kwargs)
    if white_contour:
        plt.plot(sqrt_radius * np.cos(theta), sqrt_radius * np.sin(theta), c="w", lw=3)


# s2fft have the same but this one is jitabel
def y1d_to_2d(ydeg: int, flm_1d: np.ndarray) -> np.ndarray:
    """1D starry Ylm to 2D s2fft"""
    new_flm = jnp.zeros((ydeg + 1, 2 * ydeg + 1), dtype=flm_1d.dtype)
    i = 0
    for l in range(ydeg + 1):
        for m in range(-l, l + 1):
            new_flm = new_flm.at[l, m + ydeg].set(flm_1d[i])
            i += 1

    return new_flm


# s2fft have the same but this one is jitabel
def y2d_to_1d(ydeg: int, flm_2d: np.ndarray) -> np.ndarray:
    """2D starry Ylm to 1D s2fft"""
    new_flm = jnp.zeros((ydeg + 1) ** 2, dtype=flm_2d.dtype)
    i = 0
    for l in range(ydeg + 1):
        for m in range(-l, l + 1):
            new_flm = new_flm.at[i].set(flm_2d[l, m + ydeg])
            i += 1

    return new_flm


def C(l):
    """Complex to real conversion matrix"""
    # See https://doi.org/10.1016/s0166-1280(97)00185-1 (Blanco 1997, Eq. 19)
    A = np.eye(l, l)[:, ::-1]
    B = np.zeros(l)[:, None]
    C = np.diag((-1) ** np.arange(1, l + 1))

    ABC = np.hstack([A, B, C])
    jABC = np.hstack([1j * A, B, -1j * C])[::-1, :]
    one = np.zeros(2 * l + 1)
    one[l] = np.sqrt(2)

    return np.vstack([jABC, one, ABC]) / np.sqrt(2)<|MERGE_RESOLUTION|>--- conflicted
+++ resolved
@@ -5,15 +5,12 @@
 import numpy as np
 from scipy.spatial.transform import Rotation
 
-<<<<<<< HEAD
-=======
 from jaxoplanet.starry.core.basis import A1, poly_basis
 from jaxoplanet.starry.core.rotation import left_project
 from jaxoplanet.units import unit_registry as u
 
 RSUN_DAY_TO_M_S = ((1 * u.R_sun / u.day).to(u.m / u.s)).magnitude
 
->>>>>>> a873bdc4
 
 @partial(jax.jit, static_argnums=(0))
 def ortho_grid(res: int):
