--- conflicted
+++ resolved
@@ -1,11 +1,6 @@
-<<<<<<< HEAD
-from functools import partial
-from typing import Any, Optional
-=======
 from collections.abc import Sequence
 from functools import wraps
 from typing import Any, Callable, Optional, Union
->>>>>>> 45b6b726
 
 import equinox as eqx
 import jax
@@ -933,12 +928,6 @@
         return self.body_vmap(Body.relative_velocity, in_axes=None)(t)
 
     def radial_velocity(self, t: Quantity) -> Quantity:
-<<<<<<< HEAD
-        return self._body_vmap("radial_velocity", t)
-
-    def flux(self, time: float) -> float:
-        return self._body_vmap("flux", time)
-=======
         return self.body_vmap(Body.radial_velocity, in_axes=None)(t)
 
 
@@ -954,5 +943,4 @@
 def flatten_func_for_body_vmap(in_tree, in_axes_flat, index, body, *args_flat):
     args_indexed = (index_helper(index, *args) for args in zip(args_flat, in_axes_flat))
     ans = yield (body,) + in_tree.unflatten(args_indexed), {}
-    yield tree_flatten(ans, is_leaf=batching.is_vmappable)
->>>>>>> 45b6b726
+    yield tree_flatten(ans, is_leaf=batching.is_vmappable)