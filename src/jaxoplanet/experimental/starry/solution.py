--- conflicted
+++ resolved
@@ -119,11 +119,7 @@
     rng = 0.25 * kappa0
 
     # low order variables
-<<<<<<< HEAD
-    low_order = min(20, order)
-=======
     low_order = np.min([order, 20])
->>>>>>> 78f1c83a
     zeros = jnp.zeros(order - low_order)
     roots, low_weights = roots_legendre(low_order)
     low_weights = jnp.hstack((low_weights, zeros))
