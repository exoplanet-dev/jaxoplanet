--- conflicted
+++ resolved
@@ -24,15 +24,11 @@
         ] = (),
     ):
         self.central = Central() if central is None else central
-<<<<<<< HEAD
 
-        if surface_map is None:
-            surface_map = Map()
+        if central_surface_map is None:
+            central_surface_map = Map()
 
-        self.surface_map = surface_map
-=======
         self.central_surface_map = central_surface_map
->>>>>>> da465904
 
         orbital_bodies = []
         bodies_surface_maps = []
