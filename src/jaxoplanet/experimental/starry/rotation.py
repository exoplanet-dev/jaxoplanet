import math
from functools import partial

import jax
import jax.numpy as jnp

<<<<<<< HEAD
from jaxoplanet.experimental.starry.s2fft_rotation import (
    compute_rotation_matrices as compute_rotation_matrices_s2fft,
)
=======
from jaxoplanet.types import Array
>>>>>>> 50a673b2
from jaxoplanet.utils import get_dtype_eps


def dot_rotation_matrix(ydeg, x, y, z, theta):
    """Construct a callable to apply a spherical harmonic rotation

    Args:
        ydeg (int): The order of the spherical harmonic map
        x (float): The x component of the rotation axis
        y (float): The y component of the rotation axis
        z (float): The z component of the rotation axis
        theta (float): The rotation angle in radians
    """
    try:
        ydeg = int(ydeg)
    except TypeError as e:
        raise TypeError(f"ydeg must be an integer; got {ydeg}") from e

    if x is None and y is None:
        if z is None:
            raise ValueError("Either x, y, or z must be specified")

        return dot_rz(ydeg, theta)

    x = 0.0 if x is None else x
    y = 0.0 if y is None else y
    z = 0.0 if z is None else z

    if jnp.shape(x) != ():
        raise ValueError(f"x must be a scalar; got {jnp.shape(x)}")
    if jnp.shape(y) != ():
        raise ValueError(f"y must be a scalar; got {jnp.shape(y)}")
    if jnp.shape(z) != ():
        raise ValueError(f"z must be a scalar; got {jnp.shape(z)}")
    if jnp.shape(theta) != ():
        raise ValueError(f"theta must be a scalar; got {jnp.shape(theta)}")

    rotation_matrices = compute_rotation_matrices_s2fft(ydeg, x, y, z, theta)
    n_max = ydeg**2 + 2 * ydeg + 1

    @jax.jit
    @partial(jnp.vectorize, signature=f"({n_max})->({n_max})")
    def do_dot(M):
        """Rotate a spherical harmonic map

        Args:
            M (Array[..., n_max]): The spherical harmonic map to rotate
        """
        if M.shape[-1] != n_max:
            raise ValueError(
                f"Dimension mismatch: Input array must have shape (..., {n_max}); "
                f"got {M.shape}"
            )
        result = []
        for ell in range(ydeg + 1):
            result.append(
                M[ell * ell : ell * ell + 2 * ell + 1] @ rotation_matrices[ell]
            )
        return jnp.concatenate(result, axis=0)

    return do_dot


<<<<<<< HEAD
def right_project_axis_angle(inc, obl, theta, theta_z):
    f = 0.5 * jnp.sqrt(2)
=======
def full_rotation_axis_angle(inc: float, obl: float, theta: float, theta_z: float):
    """Return the axis-angle representation of the full rotation of the
       spherical harmonic map

    Args:
        inc (float): map inclination
        obl (float): map obliquity
        theta (float): rotation angle about the map z-axis
        theta_z (float): rotation angle about the sky y-axis

    Returns:
        tuple: x, y, z, angle
    """
    f = 0.5 * math.sqrt(2)
>>>>>>> 50a673b2
    si = jnp.sin(inc / 2)
    ci = jnp.cos(inc / 2)
    sp = jnp.sin(0.5 * (obl + theta + theta_z))
    cp = jnp.cos(0.5 * (obl + theta + theta_z))
    sm = jnp.sin(0.5 * (obl - theta + theta_z))
    cm = jnp.cos(0.5 * (obl - theta + theta_z))

    numerator1 = f * (-si * cm + ci * cp)
    numerator2 = f * (-si * sm + sp * ci)
    numerator3 = f * (si * sm + sp * ci)
    arg = si * cm + ci * cp
    denominator = jnp.sqrt(1 - 0.5 * arg**2)

    farg = f * arg
    zero_angle = jnp.allclose(farg, 1.0, atol=get_dtype_eps(farg))
    angle = jnp.where(zero_angle, 0.0, 2 * jnp.arccos(farg))

    non_zero_angle = jnp.logical_not(zero_angle)

    # this is mostly useful for the float32 case, where
    # (1 - 0.5 * arg**2) in denominator can be negative due to numerical error
    positive_arg = arg**2 < 2.0
    axis_x = jnp.where(positive_arg & non_zero_angle, numerator1 / denominator, 1.0)
    axis_y = jnp.where(positive_arg & non_zero_angle, numerator2 / denominator, 0.0)
    axis_z = jnp.where(positive_arg & non_zero_angle, numerator3 / denominator, 0.0)

    return axis_x, axis_y, axis_z, angle


def sky_projection_axis_angle(inc: float, obl: float):
    """Return the axis-angle representation of the partial rotation of the
       map due to inclination and obliquity

    Args:
        inc (float): map inclination
        obl (float): map obliquity

    Returns:
        tuple: x, y, z, angle
    """
    co = jnp.cos(obl / 2)
    so = jnp.sin(obl / 2)
    ci = jnp.cos(inc / 2)
    si = jnp.sin(inc / 2)

    denominator = jnp.sqrt(1 - ci**2 * co**2)

    axis_x = si * co
    axis_y = si * so
    axis_z = -so * ci

    angle = 2 * jnp.arccos(ci * co)

    arg = jnp.linalg.norm(jnp.array([axis_x, axis_y, axis_z]))
    axis_x = jnp.where(arg > 0, axis_x / denominator, 1.0)
    axis_y = jnp.where(arg > 0, axis_y / denominator, 0.0)
    axis_z = jnp.where(arg > 0, axis_z / denominator, 0.0)

    return axis_x, axis_y, axis_z, angle


def left_project(
    ydeg: int, inc: float, obl: float, theta: float, theta_z: float, y: Array
):
    """R @ y

    Args:
        ydeg (int): degree of the spherical harmonic map
        inc (float): map inclination
        obl (float): map obliquity
        theta (float): rotation angle about the map z-axis
        theta_z (float): rotation angle about the sky y-axis
        x (Array): spherical harmonic map coefficients

    Returns:
        Array: rotated spherical harmonic map coefficients
    """
    axis_x, axis_y, axis_z, angle = sky_projection_axis_angle(inc, obl)
    y = dot_rotation_matrix(ydeg, 1.0, None, None, -0.5 * jnp.pi)(y)
    y = dot_rotation_matrix(ydeg, None, None, 1.0, -theta)(y)
    y = dot_rotation_matrix(ydeg, axis_x, axis_y, axis_z, angle)(y)
    y = dot_rotation_matrix(ydeg, None, None, 1.0, -theta_z)(y)
    return y


def right_project(
    ydeg: int, inc: float, obl: float, theta: float, theta_z: float, y: Array
):
    """y @ R

    Args:
        ydeg (int): degree of the spherical harmonic map
        inc (float): map inclination
        obl (float): map obliquity
        theta (float): rotation angle about the map z-axis
        theta_z (float): rotation angle about the sky y-axis
        x (Array): spherical harmonic map coefficients

    Returns:
        Array: rotated spherical harmonic map coefficients
    """
    axis_x, axis_y, axis_z, angle = sky_projection_axis_angle(inc, obl)
    y = dot_rotation_matrix(ydeg, None, None, 1.0, theta_z)(y)
    y = dot_rotation_matrix(ydeg, -axis_x, -axis_y, -axis_z, angle)(y)
    y = dot_rotation_matrix(ydeg, None, None, 1.0, theta)(y)
    y = dot_rotation_matrix(ydeg, 1.0, None, None, 0.5 * jnp.pi)(y)
    return y


@partial(jax.jit, static_argnums=(0,))
def compute_rotation_matrices(ydeg, x, y, z, theta):
    # we need the axis to be a unit vector - enforce that here
    norm = jnp.sqrt(x * x + y * y + z * z)
    # handle the case where axis is (0, 0, 0)
    x = jnp.where(norm == 0.0, 0.0, x / norm)
    y = jnp.where(norm == 0.0, 0.0, y / norm)
    z = jnp.where(norm == 0.0, 0.0, z / norm)

    s = jnp.sin(theta)
    c = jnp.cos(theta)
    ra01 = x * y * (1 - c) - z * s
    ra02 = x * z * (1 - c) + y * s
    ra11 = c + y * y * (1 - c)
    ra12 = y * z * (1 - c) - x * s
    ra20 = z * x * (1 - c) - y * s
    ra21 = z * y * (1 - c) + x * s
    ra22 = c + z * z * (1 - c)

    tol = 10 * get_dtype_eps(ra22)
    cond_neg = jnp.less(jnp.abs(ra22 + 1.0), tol)
    cond_pos = jnp.less(jnp.abs(ra22 - 1.0), tol)
    cond_full = jnp.logical_or(cond_pos, cond_neg)
    sign = cond_neg.astype(int) - cond_pos.astype(int)
    norm1 = jnp.sqrt(jnp.where(cond_full, 1, ra20 * ra20 + ra21 * ra21))
    norm2 = jnp.sqrt(jnp.where(cond_full, 1, ra02 * ra02 + ra12 * ra12))
    cos_beta = ra22
    ra22_ = jnp.where(cond_full, 0.0, ra22)
    sin_beta = jnp.where(
        cond_full,
        1 + sign * ra22,
        jnp.sqrt(1 - ra22_ * ra22_),  # type: ignore
    )
    cos_gamma = jnp.where(cond_full, ra11, -ra20 / norm1)
    sin_gamma = jnp.where(cond_full, sign * ra01, ra21 / norm1)
    cos_alpha = jnp.where(cond_full, -sign * ra22, ra02 / norm2)
    sin_alpha = jnp.where(cond_full, 1 + sign * ra22, ra12 / norm2)

    return rotar(
        ydeg,
        cos_alpha,
        sin_alpha,
        cos_beta,
        sin_beta,
        cos_gamma,
        sin_gamma,
    )[1]


def rotar(ydeg, c1, s1, c2, s2, c3, s3):
    sqrt_2 = jnp.sqrt(2.0)

    D = []
    R = []

    # D[0]; R[0 ]
    D.append(jnp.ones((1, 1)))
    R.append(jnp.ones((1, 1)))
    if ydeg == 0:
        return D, R

    # D[1]
    D1_22 = 0.5 * (1 + c2)
    D1_21 = -s2 / sqrt_2
    D1_20 = 0.5 * (1 - c2)
    D1_12 = -D1_21
    D1_11 = D1_22 - D1_20
    D1_10 = D1_21
    D1_02 = D1_20
    D1_01 = D1_12
    D1_00 = D1_22
    D.append(
        jnp.array(
            [
                [D1_00, D1_01, D1_02],
                [D1_10, D1_11, D1_12],
                [D1_20, D1_21, D1_22],
            ]
        )
    )

    # R[1]
    cosag = c1 * c3 - s1 * s3
    cosamg = c1 * c3 + s1 * s3
    sinag = s1 * c3 + c1 * s3
    sinamg = s1 * c3 - c1 * s3
    R1_11 = D1_11
    R1_21 = sqrt_2 * D1_12 * c1
    R1_01 = sqrt_2 * D1_12 * s1
    R1_12 = sqrt_2 * D1_21 * c3
    R1_10 = -sqrt_2 * D1_21 * s3
    R1_22 = D1_22 * cosag - D1_20 * cosamg
    R1_20 = -D1_22 * sinag - D1_20 * sinamg
    R1_02 = D1_22 * sinag - D1_20 * sinamg
    R1_00 = D1_22 * cosag + D1_20 * cosamg
    R.append(
        jnp.array(
            [
                [R1_00, R1_01, R1_02],
                [R1_10, R1_11, R1_12],
                [R1_20, R1_21, R1_22],
            ]
        )
    )

    tol = 10 * jnp.finfo(jnp.dtype(s2)).eps
    s2_cond = jnp.less(jnp.abs(s2), tol)
    tgbet2 = jnp.where(s2_cond, s2, (1 - c2) / jnp.where(s2_cond, 1.0, s2))

    for ell in range(2, ydeg + 1):
        D_, R_ = dlmn(ell, s1, c1, c2, tgbet2, s3, c3, D)
        D.append(D_)
        R.append(R_)

    return D, R


def dlmn(ell, s1, c1, c2, tgbet2, s3, c3, D):
    iinf = 1 - ell
    isup = -iinf

    # Last row by recurrence (Eq. 19 and 20 in Alvarez Collado et al.)
    D_ = [[0 for _ in range(2 * ell + 1)] for _ in range(2 * ell + 1)]
    D_[2 * ell][2 * ell] = 0.5 * D[-1][isup + ell - 1, isup + ell - 1] * (1 + c2)
    for m in range(isup, iinf - 1, -1):
        D_[2 * ell][m + ell] = (
            -tgbet2 * jnp.sqrt((ell + m + 1) / (ell - m)) * D_[2 * ell][m + 1 + ell]
        )
    D_[2 * ell][0] = 0.5 * D[ell - 1][isup + ell - 1, -isup + ell - 1] * (1 - c2)

    # The rows of the upper quarter triangle of the D[l;m',m) matrix
    # (Eq. 21 in Alvarez Collado et al.)
    al = ell
    al1 = al - 1
    tal1 = al + al1
    ali = 1.0 / al1
    cosaux = c2 * al * al1
    for mp in range(ell - 1, -1, -1):
        amp = mp
        laux = ell + mp
        lbux = ell - mp
        aux = ali / jnp.sqrt(laux * lbux)
        cux = jnp.sqrt((laux - 1) * (lbux - 1)) * al
        for m in range(isup, iinf - 1, -1):
            am = m
            lauz = ell + m
            lbuz = ell - m
            auz = 1.0 / jnp.sqrt(lauz * lbuz)
            fact = aux * auz
            term = tal1 * (cosaux - am * amp) * D[-1][mp + ell - 1, m + ell - 1]
            if lbuz != 1 and lbux != 1:
                cuz = jnp.sqrt((lauz - 1) * (lbuz - 1))
                term = term - D[-2][mp + ell - 2, m + ell - 2] * cux * cuz
            D_[mp + ell][m + ell] = fact * term
        iinf += 1
        isup -= 1

    # The remaining elements of the D[l;m',m) matrix are calculated
    # using the corresponding symmetry relations:
    # reflection ---> ((-1)**(m-m')) D[l;m,m') = D[l;m',m), m'<=m
    # inversion ---> ((-1)**(m-m')) D[l;-m',-m) = D[l;m',m)
    sign = 1
    iinf = -ell
    isup = ell - 1
    for m in range(ell, 0, -1):
        for mp in range(iinf, isup + 1):
            D_[mp + ell][m + ell] = sign * D_[m + ell][mp + ell]
            sign *= -1
        iinf += 1
        isup -= 1

    # Inversion
    iinf = -ell
    isup = iinf
    for m in range(ell - 1, -(ell + 1), -1):
        sign = -1
        for mp in range(isup, iinf - 1, -1):
            D_[mp + ell][m + ell] = sign * D_[-mp + ell][-m + ell]
            sign *= -1
        # iinf += 1
        isup += 1

    # Compute the real rotation matrices R from the complex ones D
    R_ = [[0 for _ in range(2 * ell + 1)] for _ in range(2 * ell + 1)]
    R_[ell][ell] = D_[ell][ell]
    cosmal = c1
    sinmal = s1
    sign = -1
    root_two = jnp.sqrt(2.0)
    for mp in range(1, ell + 1):
        cosmga = c3
        sinmga = s3
        aux = root_two * D_[ell][mp + ell]
        R_[mp + ell][ell] = aux * cosmal
        R_[-mp + ell][ell] = aux * sinmal
        for m in range(1, ell + 1):
            aux = root_two * D_[m + ell][ell]
            R_[ell][m + ell] = aux * cosmga
            R_[ell][-m + ell] = -aux * sinmga
            d1 = D_[-mp + ell][-m + ell]
            d2 = sign * D_[mp + ell][-m + ell]
            cosag = cosmal * cosmga - sinmal * sinmga
            cosagm = cosmal * cosmga + sinmal * sinmga
            sinag = sinmal * cosmga + cosmal * sinmga
            sinagm = sinmal * cosmga - cosmal * sinmga
            R_[mp + ell][m + ell] = d1 * cosag + d2 * cosagm
            R_[mp + ell][-m + ell] = -d1 * sinag + d2 * sinagm
            R_[-mp + ell][m + ell] = d1 * sinag + d2 * sinagm
            R_[-mp + ell][-m + ell] = d1 * cosag - d2 * cosagm
            aux = cosmga * c3 - sinmga * s3
            sinmga = sinmga * c3 + cosmga * s3
            cosmga = aux
        sign *= -1
        aux = cosmal * c1 - sinmal * s1
        sinmal = sinmal * c1 + cosmal * s1
        cosmal = aux

    return jnp.asarray(D_), jnp.asarray(R_)


def dot_rz(deg, theta):
    """Special case for rotation only around z axis"""
    c = jnp.cos(theta)
    s = jnp.sin(theta)
    cosnt = [1.0, c]
    sinnt = [0.0, s]
    for n in range(2, deg + 1):
        cosnt.append(2.0 * cosnt[n - 1] * c - cosnt[n - 2])
        sinnt.append(2.0 * sinnt[n - 1] * c - sinnt[n - 2])

    n = 0
    cosmt = []
    sinmt = []
    for ell in range(deg + 1):
        for m in range(-ell, 0):
            cosmt.append(cosnt[-m])
            sinmt.append(-sinnt[-m])
        for m in range(ell + 1):
            cosmt.append(cosnt[m])
            sinmt.append(sinnt[m])

    n_max = deg**2 + 2 * deg + 1

    @jax.jit
    @partial(jnp.vectorize, signature=f"({n_max})->({n_max})")
    def impl(M):
        result = [0 for _ in range(n_max)]
        for ell in range(deg + 1):
            for j in range(2 * ell + 1):
                result[ell * ell + j] = (
                    M[ell * ell + j] * cosmt[ell * ell + j]
                    + M[ell * ell + 2 * ell - j] * sinmt[ell * ell + j]
                )

        return jnp.array(result, dtype=jnp.dtype(M))

    return impl<|MERGE_RESOLUTION|>--- conflicted
+++ resolved
@@ -4,13 +4,9 @@
 import jax
 import jax.numpy as jnp
 
-<<<<<<< HEAD
 from jaxoplanet.experimental.starry.s2fft_rotation import (
     compute_rotation_matrices as compute_rotation_matrices_s2fft,
 )
-=======
-from jaxoplanet.types import Array
->>>>>>> 50a673b2
 from jaxoplanet.utils import get_dtype_eps
 
 
@@ -74,10 +70,6 @@
     return do_dot
 
 
-<<<<<<< HEAD
-def right_project_axis_angle(inc, obl, theta, theta_z):
-    f = 0.5 * jnp.sqrt(2)
-=======
 def full_rotation_axis_angle(inc: float, obl: float, theta: float, theta_z: float):
     """Return the axis-angle representation of the full rotation of the
        spherical harmonic map
@@ -92,7 +84,6 @@
         tuple: x, y, z, angle
     """
     f = 0.5 * math.sqrt(2)
->>>>>>> 50a673b2
     si = jnp.sin(inc / 2)
     ci = jnp.cos(inc / 2)
     sp = jnp.sin(0.5 * (obl + theta + theta_z))
