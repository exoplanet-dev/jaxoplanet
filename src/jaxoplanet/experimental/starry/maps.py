from collections.abc import Iterable
from functools import partial
from typing import Optional

import equinox as eqx
import jax
import jax.numpy as jnp
from jax.scipy.spatial.transform import Rotation

from jaxoplanet.experimental.starry.basis import A1, U0, poly_basis
from jaxoplanet.experimental.starry.pijk import Pijk
from jaxoplanet.experimental.starry.rotation import (
    left_project,
    right_project_axis_angle,
)
from jaxoplanet.experimental.starry.utils import ortho_grid
from jaxoplanet.experimental.starry.ylm import Ylm
from jaxoplanet.types import Array


class Map(eqx.Module):
    """Surface map object.

    Args:
<<<<<<< HEAD
        y (Optional[Union[Ylm, float]], optional): Ylm object containing the
        spherical harmonic expansion of the map. Defaults to None (a uniform map)
        with amplitude 1.0.
        inc (Optional[float], optional): inclination of the map relative
        to line of sight. Defaults to 90 degrees (pi/2 radians).
        obl (Optional[float], optional): obliquity iof the map. Defaults to 0.
        u (Optional[tuple], optional): polynomial limb-darkening coefficients of
        the map. Defaults to ().
        period (Optional[float], optional): rotation period of the map. Defaults to
        1e15.
        amplitude (Optional[float], optional): amplitude of the map, this quantity is
        proportional to the luminosity of the map and multiplies all flux-related
        observables. Defaults to 1..
        normalize (Optional[bool], optional): whether to normalize the coefficients
        of the spherical harmonics. If None or True, Ylm is normalized and the
        amplitude of the map is set to y[(0, 0)]. Defaults to None.
=======
        y: Ylm object containing the spherical harmonic expansion of the map. Defaults to
            a uniform map with amplitude 1.0.
        inc: inclination of the map.
        obl: obliquity iof the map.
        u: polynomial limb-darkening coefficients of  map.
        period: rotation period of the map.
        amplitude: amplitude of the map, this quantity is to the luminosity of the map
            and multiplies all flux-related observables.
        normalize: whether to normalize the coefficients of the spherical harmonics. If
            True, Ylm is normalized and the amplitude of the map is set to y[(0, 0)].
>>>>>>> 1f4b8724

    Example:

        .. code-block:: python

            import numpy as np
            import jax
            from jaxoplanet.experimental.starry.utils import show_map
            from jaxoplanet.experimental.starry.maps import Map
            from jaxoplanet.experimental.starry.ylm import Ylm

            jax.config.update("jax_enable_x64", True)

            np.random.seed(30)
            y = Ylm.from_dense(np.random.rand(20))
            m = Map(y=y, u=[0.5, 0.1], inc=0.9, obl=-0.3)
            show_map(m)
    """

    # Ylm object representing the spherical harmonic expansion of the map.
    y: Ylm

    # Inclination of the map in radians.
    inc: Array

    # Obliquity of the map in radians.
    obl: Array

    # Tuple of limb darkening coefficients.
    u: tuple[Array, ...]

    # Rotation period of the map in days (attribute subject to change)
    period: Optional[Array]

    # Amplitude of the map, a quantity proportional to map luminosity.
    amplitude: Array

    def __init__(
        self,
        *,
        y: Optional[Ylm] = None,
        inc: Array = 0.5 * jnp.pi,
        obl: Array = 0.0,
        u: Iterable[Array] = (),
        period: Optional[Array] = None,
        amplitude: Array = 1.0,
        normalize: bool = True,
    ):
        if y is None:
            y = Ylm()

        if normalize:
            amplitude = float(y[(0, 0)])
            y = Ylm(data=y.data, normalize=True)

        self.y = y
        self.inc = inc
        self.obl = obl
        self.u = tuple(u)
        self.period = period
        self.amplitude = amplitude
        self.normalize = normalize

    @property
    def poly_basis(self):
        return jax.jit(poly_basis(self.deg))

    @property
    def udeg(self):
        return len(self.u)

    @property
    def ydeg(self):
        return self.y.ell_max

    @property
    def deg(self):
        return self.ydeg + self.udeg

    def _intensity(self, x, y, z, theta=0.0):
        pT = self.poly_basis(x, y, z)
        Ry = left_project(self.ydeg, self.inc, self.obl, theta, 0.0, self.y.todense())
        A1Ry = A1(self.ydeg).todense() @ Ry
        p_y = Pijk.from_dense(A1Ry, degree=self.ydeg)
        U = jnp.array([1, *self.u])
        p_u = Pijk.from_dense(U @ U0(self.udeg), degree=self.udeg)
        p = (p_y * p_u).todense()
        return pT @ p * self.amplitude

    @partial(jax.jit, static_argnames=("res",))
    def render(self, theta: float = 0.0, res: int = 400):
        """Returns the intensity map projected onto the x-y plane (sky).

        Args:
            theta (float, optional): rotation angle of the map. Defaults to 0.0.
            res (int, optional): resolution of the render. Defaults to 400.

        Returns:
            ArrayLike: square 2D array representing the intensity map
            (with nans outside the map disk).
        """
        _, xyz = ortho_grid(res)
        intensity = self._intensity(*xyz, theta=theta)
        return jnp.reshape(intensity, (res, res))

    def intensity(self, lat: float, lon: float):
        """Returns the intensity of the map at a given latitude and longitude.

        Args:
            lat (float): latitude in the rest frame of the map
            lon (float): longitude in the rest frame of the map

        Returns:
            float: intensity of the map at the given latitude and longitude
        """
        lon = lon + jnp.pi / 2  # convention, 0 lon faces the observer
        lat = jnp.pi / 2 - lat  # convention, latitude 0 is equator
        x = jnp.sin(lat) * jnp.cos(lon)
        y = jnp.sin(lat) * jnp.sin(lon)
        z = jnp.cos(lat) * jnp.ones_like(x)

        axis = right_project_axis_angle(self.inc - jnp.pi / 2, self.obl, 0.0, 0.0)
        axis = jnp.array(axis[0:3]) * axis[-1]
        rotation = Rotation.from_rotvec(axis)
        x, y, z = rotation.apply(jnp.array([x, y, z]).T).T

        return self._intensity(x, y, z)

    def rotational_phase(self, time: Array) -> Array:
        if self.period is None:
            return jnp.zeros_like(time)
        else:
            return 2 * jnp.pi * time / self.period

    def flux(self, time):
        from jaxoplanet.experimental.starry.light_curves import map_light_curve

        theta = self.rotational_phase(time)
        return (
            jnp.vectorize(partial(map_light_curve, self, 0.0, 2.0, 2.0, 2.0))(theta)
            * self.amplitude
        )<|MERGE_RESOLUTION|>--- conflicted
+++ resolved
@@ -22,35 +22,17 @@
     """Surface map object.
 
     Args:
-<<<<<<< HEAD
-        y (Optional[Union[Ylm, float]], optional): Ylm object containing the
-        spherical harmonic expansion of the map. Defaults to None (a uniform map)
-        with amplitude 1.0.
-        inc (Optional[float], optional): inclination of the map relative
-        to line of sight. Defaults to 90 degrees (pi/2 radians).
-        obl (Optional[float], optional): obliquity iof the map. Defaults to 0.
-        u (Optional[tuple], optional): polynomial limb-darkening coefficients of
-        the map. Defaults to ().
-        period (Optional[float], optional): rotation period of the map. Defaults to
-        1e15.
-        amplitude (Optional[float], optional): amplitude of the map, this quantity is
-        proportional to the luminosity of the map and multiplies all flux-related
-        observables. Defaults to 1..
-        normalize (Optional[bool], optional): whether to normalize the coefficients
-        of the spherical harmonics. If None or True, Ylm is normalized and the
-        amplitude of the map is set to y[(0, 0)]. Defaults to None.
-=======
         y: Ylm object containing the spherical harmonic expansion of the map. Defaults to
             a uniform map with amplitude 1.0.
-        inc: inclination of the map.
-        obl: obliquity iof the map.
-        u: polynomial limb-darkening coefficients of  map.
+        inc: inclination of the map relative to line of sight.
+            Defaults to 90 degrees (pi/2 radians).
+        obl: obliquity of the map.
+        u: polynomial limb-darkening coefficients of the map.
         period: rotation period of the map.
-        amplitude: amplitude of the map, this quantity is to the luminosity of the map
-            and multiplies all flux-related observables.
+        amplitude: amplitude of the map; this quantity is proportional to the luminosity
+            of the map and multiplies all flux-related observables.
         normalize: whether to normalize the coefficients of the spherical harmonics. If
             True, Ylm is normalized and the amplitude of the map is set to y[(0, 0)].
->>>>>>> 1f4b8724
 
     Example:
 
@@ -99,6 +81,7 @@
         amplitude: Array = 1.0,
         normalize: bool = True,
     ):
+
         if y is None:
             y = Ylm()
 
