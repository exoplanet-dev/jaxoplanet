--- conflicted
+++ resolved
@@ -64,13 +64,8 @@
     """coefficients of the spherical harmonic expansion of the map in the form
     `{(l, m): coefficient}`"""
 
-<<<<<<< HEAD
-    # maximum degree of the spherical harmonic expansion
     deg: int = eqx.field(static=True)
-=======
-    ell_max: int = eqx.field(static=True)
-    """The maximum degree of the spherical harmonic coefficients."""
->>>>>>> bf25afa2
+     """The maximum degree of the spherical harmonic coefficients."""
 
     diagonal: bool = eqx.field(static=True)
     """Whether are orders m of the spherical harmonic coefficients are zero.
@@ -100,13 +95,8 @@
 
     def index(self, l: Array, m: Array) -> Array:
         """Convert the degree and order of the spherical harmonic to the
-<<<<<<< HEAD
         corresponding index in the coefficient array."""
         return l * (l + 1) + m
-=======
-        corresponding index in the coefficients array."""
-        return ell * (ell + 1) + m
->>>>>>> bf25afa2
 
     def normalize(self) -> "Ylm":
         """Return a new Ylm instance with coefficients normalized to :math:`Y_{0,0}`.
