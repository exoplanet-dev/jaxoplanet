from collections.abc import Callable
from functools import partial
from typing import Optional

import jax
import jax.numpy as jnp
import numpy as np
import scipy

from jaxoplanet.experimental.starry.basis import A1, U0, A2_inv
from jaxoplanet.experimental.starry.orbit import SurfaceSystem
from jaxoplanet.experimental.starry.pijk import Pijk
from jaxoplanet.experimental.starry.rotation import left_project
from jaxoplanet.experimental.starry.solution import solution_vector
from jaxoplanet.light_curves.utils import vectorize
from jaxoplanet.types import Array, Quantity
from jaxoplanet.units import quantity_input, unit_registry as ureg


def light_curve(
    system: SurfaceSystem,
) -> Callable[[Quantity], tuple[Optional[Array], Optional[Array]]]:
    central_bodies_lc = jax.vmap(map_light_curve, in_axes=(None, 0, 0, 0, 0, None))

<<<<<<< HEAD
    @partial(system.surface_map_vmap, in_axes=(0, 0, 0, 0, None))
    def compute_body_light_curve(surface_map, radius, x, y, z, time):
        if surface_map is None:
            return 0.0
        else:
            theta = surface_map.rotational_phase(time.magnitude)
            return map_light_curve(
                surface_map,
=======
    @partial(system.surface_vmap, in_axes=(0, 0, 0, 0, None))
    def compute_body_light_curve(surface, radius, x, y, z, time):
        if surface is None:
            return 0.0
        else:
            theta = surface.rotational_phase(time.magnitude)
            return map_light_curve(
                surface,
>>>>>>> 2fd9026a
                (system.central.radius / radius).magnitude,
                (x / radius).magnitude,
                (y / radius).magnitude,
                (z / radius).magnitude,
                theta,
            )

    @quantity_input(time=ureg.day)
    @vectorize
    def light_curve_impl(time: Quantity) -> Array:
        xos, yos, zos = system.relative_position(time)
        n = len(xos.magnitude)

        if system.central_surface is None:
            central_light_curves = jnp.array([0.0])
        else:
            theta = system.central_surface.rotational_phase(time.magnitude)
            central_radius = system.central.radius
<<<<<<< HEAD
            central_phase_curve = map_light_curve(
                system.central_surface_map, theta=theta
            )
=======
            central_phase_curve = map_light_curve(system.central_surface, theta=theta)
>>>>>>> 2fd9026a
            central_light_curves = (
                central_bodies_lc(
                    system.central_surface,
                    (system.radius / central_radius).magnitude,
                    (xos / central_radius).magnitude,
                    (yos / central_radius).magnitude,
                    (zos / central_radius).magnitude,
                    theta,
                )
                * system.central_surface.amplitude
            )

<<<<<<< HEAD
            n = len(xos.magnitude)

=======
>>>>>>> 2fd9026a
            if n > 1 and central_light_curves is not None:
                central_light_curves = central_light_curves.sum(
                    0
                ) - central_phase_curve * (n - 1)
                central_light_curves = jnp.expand_dims(central_light_curves, 0)
<<<<<<< HEAD

        body_light_curves = compute_body_light_curve(
            system.radius, -xos, -yos, -zos, time
        )

        if central_light_curves is None:
            central_light_curves = jnp.zeros((n, 1))
=======

        body_light_curves = compute_body_light_curve(
            system.radius, -xos, -yos, -zos, time
        )
>>>>>>> 2fd9026a

        return jnp.hstack([central_light_curves, body_light_curves])

    return light_curve_impl


# TODO: figure out the sparse matrices (and Pijk) to avoid todense()
def map_light_curve(
    map,
    r: float = None,
    xo: float = None,
    yo: float = None,
    zo: float = None,
    theta: float = 0.0,
):
    """Light curve of an occulted map.

    Args:
        map (Map): map object
        r (float or None): radius of the occulting body, relative to the current map
           body
        xo (float or None): x position of the occulting body, relative to the current
           map body
        yo (float or None): y position of the occulting body, relative to the current
           map body
        zo (float or None): z position of the occulting body, relative to the current
           map body
        theta (float): rotation angle of the map

    Returns:
        ArrayLike: flux
    """
    rT_deg = rT(map.deg)

    # no occulting body
    if r is None:
        b_rot = True
        theta_z = 0.0
        x = rT_deg

    # occulting body
    else:
        b = jnp.sqrt(jnp.square(xo) + jnp.square(yo))
        b_rot = jnp.logical_or(jnp.greater_equal(b, 1.0 + r), jnp.less_equal(zo, 0.0))
        b_occ = jnp.logical_not(b_rot)
        theta_z = jnp.arctan2(xo, yo)
        sT = solution_vector(map.deg)(b, r)

        # scipy.sparse.linalg.inv of a sparse matrix[[1]] is a non-sparse [[1]], hence
        # `from_scipy_sparse`` raises an error (case deg=0)
        if map.deg > 0:
            A2 = scipy.sparse.linalg.inv(A2_inv(map.deg))
            A2 = jax.experimental.sparse.BCOO.from_scipy_sparse(A2)
        else:
            A2 = jnp.array([1])

        x = jnp.where(b_occ, sT @ A2, rT_deg)

    # TODO(lgrcia): Is this the right behavior when map.y is None?
    if map.y is None:
        rotated_y = jnp.zeros(map.ydeg)
    else:
        rotated_y = left_project(
            map.ydeg, map.inc, map.obl, theta, theta_z, map.y.todense()
        )

    # limb darkening
    U = jnp.array([1, *map.u])
    A1_val = jax.experimental.sparse.BCOO.from_scipy_sparse(A1(map.ydeg))
    p_y = Pijk.from_dense(A1_val @ rotated_y, degree=map.ydeg)
    p_u = Pijk.from_dense(U @ U0(map.udeg), degree=map.udeg)
    p_y = p_y * p_u

    norm = np.pi / (p_u.tosparse() @ rT(map.udeg))

    return (p_y.tosparse() @ x) * norm


def rT(lmax: int) -> Array:
    rt = [0.0 for _ in range((lmax + 1) * (lmax + 1))]
    amp0 = jnp.pi
    lfac1 = 1.0
    lfac2 = 2.0 / 3.0
    for ell in range(0, lmax + 1, 4):
        amp = amp0
        for m in range(0, ell + 1, 4):
            mu = ell - m
            nu = ell + m
            rt[ell * ell + ell + m] = amp * lfac1
            rt[ell * ell + ell - m] = amp * lfac1
            if ell < lmax:
                rt[(ell + 1) * (ell + 1) + ell + m + 1] = amp * lfac2
                rt[(ell + 1) * (ell + 1) + ell - m + 1] = amp * lfac2
            amp *= (nu + 2.0) / (mu - 2.0)
        lfac1 /= (ell / 2 + 2) * (ell / 2 + 3)
        lfac2 /= (ell / 2 + 2.5) * (ell / 2 + 3.5)
        amp0 *= 0.0625 * (ell + 2) * (ell + 2)

    amp0 = 0.5 * jnp.pi
    lfac1 = 0.5
    lfac2 = 4.0 / 15.0
    for ell in range(2, lmax + 1, 4):
        amp = amp0
        for m in range(2, ell + 1, 4):
            mu = ell - m
            nu = ell + m
            rt[ell * ell + ell + m] = amp * lfac1
            rt[ell * ell + ell - m] = amp * lfac1
            if ell < lmax:
                rt[(ell + 1) * (ell + 1) + ell + m + 1] = amp * lfac2
                rt[(ell + 1) * (ell + 1) + ell - m + 1] = amp * lfac2
            amp *= (nu + 2.0) / (mu - 2.0)
        lfac1 /= (ell / 2 + 2) * (ell / 2 + 3)
        lfac2 /= (ell / 2 + 2.5) * (ell / 2 + 3.5)
        amp0 *= 0.0625 * ell * (ell + 4)
    return np.array(rt)


def rTA1(lmax: int) -> Array:
    return rT(lmax) @ A1(lmax)<|MERGE_RESOLUTION|>--- conflicted
+++ resolved
@@ -22,16 +22,6 @@
 ) -> Callable[[Quantity], tuple[Optional[Array], Optional[Array]]]:
     central_bodies_lc = jax.vmap(map_light_curve, in_axes=(None, 0, 0, 0, 0, None))
 
-<<<<<<< HEAD
-    @partial(system.surface_map_vmap, in_axes=(0, 0, 0, 0, None))
-    def compute_body_light_curve(surface_map, radius, x, y, z, time):
-        if surface_map is None:
-            return 0.0
-        else:
-            theta = surface_map.rotational_phase(time.magnitude)
-            return map_light_curve(
-                surface_map,
-=======
     @partial(system.surface_vmap, in_axes=(0, 0, 0, 0, None))
     def compute_body_light_curve(surface, radius, x, y, z, time):
         if surface is None:
@@ -40,7 +30,6 @@
             theta = surface.rotational_phase(time.magnitude)
             return map_light_curve(
                 surface,
->>>>>>> 2fd9026a
                 (system.central.radius / radius).magnitude,
                 (x / radius).magnitude,
                 (y / radius).magnitude,
@@ -59,13 +48,7 @@
         else:
             theta = system.central_surface.rotational_phase(time.magnitude)
             central_radius = system.central.radius
-<<<<<<< HEAD
-            central_phase_curve = map_light_curve(
-                system.central_surface_map, theta=theta
-            )
-=======
             central_phase_curve = map_light_curve(system.central_surface, theta=theta)
->>>>>>> 2fd9026a
             central_light_curves = (
                 central_bodies_lc(
                     system.central_surface,
@@ -78,30 +61,15 @@
                 * system.central_surface.amplitude
             )
 
-<<<<<<< HEAD
-            n = len(xos.magnitude)
-
-=======
->>>>>>> 2fd9026a
             if n > 1 and central_light_curves is not None:
                 central_light_curves = central_light_curves.sum(
                     0
                 ) - central_phase_curve * (n - 1)
                 central_light_curves = jnp.expand_dims(central_light_curves, 0)
-<<<<<<< HEAD
 
         body_light_curves = compute_body_light_curve(
             system.radius, -xos, -yos, -zos, time
         )
-
-        if central_light_curves is None:
-            central_light_curves = jnp.zeros((n, 1))
-=======
-
-        body_light_curves = compute_body_light_curve(
-            system.radius, -xos, -yos, -zos, time
-        )
->>>>>>> 2fd9026a
 
         return jnp.hstack([central_light_curves, body_light_curves])
 
