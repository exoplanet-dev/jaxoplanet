from collections.abc import Callable
from functools import partial
from typing import Optional

import jax
import jax.numpy as jnp
import numpy as np
import scipy

from jaxoplanet.experimental.starry.basis import A1, U0, A2_inv
from jaxoplanet.experimental.starry.orbit import SurfaceMapSystem
from jaxoplanet.experimental.starry.pijk import Pijk
from jaxoplanet.experimental.starry.rotation import left_project
from jaxoplanet.experimental.starry.solution import solution_vector
from jaxoplanet.light_curves.utils import vectorize
from jaxoplanet.types import Array, Quantity
from jaxoplanet.units import quantity_input, unit_registry as ureg


def light_curve(
    system: SurfaceMapSystem,
) -> Callable[[Quantity], tuple[Optional[Array], Optional[Array]]]:
    central_bodies_lc = jax.vmap(map_light_curve, in_axes=(None, 0, 0, 0, 0, None))

    @partial(system.surface_map_vmap, in_axes=(0, 0, 0, 0, None))
    def compute_body_light_curve(surface_map, radius, x, y, z, time):
<<<<<<< HEAD
        if surface_map is None:
            return 0.0
        else:
            theta = time.magnitude * 2 * jnp.pi / surface_map.period
            return (
                map_light_curve(
                    surface_map,
                    (system.central.radius / radius).magnitude,
                    (x / radius).magnitude,
                    (y / radius).magnitude,
                    (z / radius).magnitude,
                    theta,
                )
                * surface_map.amplitude
=======
        theta = surface_map.rotational_phase(time.magnitude)
        return (
            map_light_curve(
                surface_map,
                (system.central.radius / radius).magnitude,
                (x / radius).magnitude,
                (y / radius).magnitude,
                (z / radius).magnitude,
                theta,
>>>>>>> da465904
            )

    @quantity_input(time=ureg.day)
    @vectorize
    def light_curve_impl(time: Quantity) -> Array:
        xos, yos, zos = system.relative_position(time)

<<<<<<< HEAD
        if system.surface_map is None:
            central_light_curve = None
=======
        if system.central_surface_map is None:
            central_light_curves = None
>>>>>>> da465904
        else:
            theta = system.central_surface_map.rotational_phase(time.magnitude)
            central_radius = system.central.radius
            central_phase_curve = map_light_curve(system.surface_map, theta=theta)
            central_light_curve = (
                central_bodies_lc(
                    system.central_surface_map,
                    (system.radius / central_radius).magnitude,
                    (xos / central_radius).magnitude,
                    (yos / central_radius).magnitude,
                    (zos / central_radius).magnitude,
                    theta,
                )
                * system.central_surface_map.amplitude
            )

<<<<<<< HEAD
            n = len(xos.magnitude)
=======
        if all(surface_map is None for surface_map in system.bodies_surface_maps):
            body_light_curves = None
        else:
            body_light_curves = compute_body_light_curve(  # type: ignore
                system.radius, -xos, -yos, -zos, time
            )
>>>>>>> da465904

            if n > 1:
                central_light_curve = central_light_curve.sum(
                    0
                ) - central_phase_curve * (n - 1)
                central_light_curve = jnp.expand_dims(central_light_curve, 0)

        body_light_curves = compute_body_light_curve(  # type: ignore
            system.radius, -xos, -yos, -zos, time
        )

        # result = jnp.zeros(system.shape, dtype=time.dtype)
        # if central_light_curve is not None:
        #     result += central_light_curve
        # if body_light_curves is not None:
        #     result += body_light_curves

        return jnp.hstack([central_light_curve, body_light_curves])

        # return result

    return light_curve_impl


# TODO: figure out the sparse matrices (and Pijk) to avoid todense()
def map_light_curve(
    map,
<<<<<<< HEAD
    r: float = None,
    xo: float = None,
    yo: float = None,
    zo: float = None,
    theta: float = 0.0,
=======
    r: Optional[Array] = None,
    xo: Optional[Array] = None,
    yo: Optional[Array] = None,
    zo: Optional[Array] = None,
    theta: Optional[Array] = 0.0,
>>>>>>> da465904
):
    """Light curve of an occulted map.

    Args:
        map (Map): map object
        r (float or None): radius of the occulting body, relative to the current map
           body
        xo (float or None): x position of the occulting body, relative to the current
           map body
        yo (float or None): y position of the occulting body, relative to the current
           map body
        zo (float or None): z position of the occulting body, relative to the current
           map body
        theta (float): rotation angle of the map

    Returns:
        ArrayLike: flux
    """
    rT_deg = rT(map.deg)

    # no occulting body
    if r is None:
        b_rot = True
        theta_z = 0.0
        x = rT_deg

    # occulting body
    else:
        b = jnp.sqrt(jnp.square(xo) + jnp.square(yo))
        b_rot = jnp.logical_or(jnp.greater_equal(b, 1.0 + r), jnp.less_equal(zo, 0.0))
        b_occ = jnp.logical_not(b_rot)
        theta_z = jnp.arctan2(xo, yo)
        sT = solution_vector(map.deg)(b, r)

        # scipy.sparse.linalg.inv of a sparse matrix[[1]] is a non-sparse [[1]], hence
        # `from_scipy_sparse`` raises an error (case deg=0)
        if map.deg > 0:
            A2 = scipy.sparse.linalg.inv(A2_inv(map.deg))
            A2 = jax.experimental.sparse.BCOO.from_scipy_sparse(A2)
        else:
            A2 = jnp.array([1])

        x = jnp.where(b_occ, sT @ A2, rT_deg)

    # TODO(lgrcia): Is this the right behavior when map.y is None?
    if map.y is None:
        rotated_y = jnp.zeros(map.ydeg)
    else:
        rotated_y = left_project(
            map.ydeg, map.inc, map.obl, theta, theta_z, map.y.todense()
        )

    # limb darkening
    U = jnp.array([1, *map.u])
    A1_val = jax.experimental.sparse.BCOO.from_scipy_sparse(A1(map.ydeg))
    p_y = Pijk.from_dense(A1_val @ rotated_y, degree=map.ydeg)
    p_u = Pijk.from_dense(U @ U0(map.udeg), degree=map.udeg)
    p_y = p_y * p_u

    norm = np.pi / (p_u.tosparse() @ rT(map.udeg))

    return (p_y.tosparse() @ x) * norm


def rT(lmax: int) -> Array:
    rt = [0.0 for _ in range((lmax + 1) * (lmax + 1))]
    amp0 = jnp.pi
    lfac1 = 1.0
    lfac2 = 2.0 / 3.0
    for ell in range(0, lmax + 1, 4):
        amp = amp0
        for m in range(0, ell + 1, 4):
            mu = ell - m
            nu = ell + m
            rt[ell * ell + ell + m] = amp * lfac1
            rt[ell * ell + ell - m] = amp * lfac1
            if ell < lmax:
                rt[(ell + 1) * (ell + 1) + ell + m + 1] = amp * lfac2
                rt[(ell + 1) * (ell + 1) + ell - m + 1] = amp * lfac2
            amp *= (nu + 2.0) / (mu - 2.0)
        lfac1 /= (ell / 2 + 2) * (ell / 2 + 3)
        lfac2 /= (ell / 2 + 2.5) * (ell / 2 + 3.5)
        amp0 *= 0.0625 * (ell + 2) * (ell + 2)

    amp0 = 0.5 * jnp.pi
    lfac1 = 0.5
    lfac2 = 4.0 / 15.0
    for ell in range(2, lmax + 1, 4):
        amp = amp0
        for m in range(2, ell + 1, 4):
            mu = ell - m
            nu = ell + m
            rt[ell * ell + ell + m] = amp * lfac1
            rt[ell * ell + ell - m] = amp * lfac1
            if ell < lmax:
                rt[(ell + 1) * (ell + 1) + ell + m + 1] = amp * lfac2
                rt[(ell + 1) * (ell + 1) + ell - m + 1] = amp * lfac2
            amp *= (nu + 2.0) / (mu - 2.0)
        lfac1 /= (ell / 2 + 2) * (ell / 2 + 3)
        lfac2 /= (ell / 2 + 2.5) * (ell / 2 + 3.5)
        amp0 *= 0.0625 * ell * (ell + 4)
    return np.array(rt)


def rTA1(lmax: int) -> Array:
    return rT(lmax) @ A1(lmax)<|MERGE_RESOLUTION|>--- conflicted
+++ resolved
@@ -24,32 +24,17 @@
 
     @partial(system.surface_map_vmap, in_axes=(0, 0, 0, 0, None))
     def compute_body_light_curve(surface_map, radius, x, y, z, time):
-<<<<<<< HEAD
         if surface_map is None:
             return 0.0
         else:
-            theta = time.magnitude * 2 * jnp.pi / surface_map.period
-            return (
-                map_light_curve(
-                    surface_map,
-                    (system.central.radius / radius).magnitude,
-                    (x / radius).magnitude,
-                    (y / radius).magnitude,
-                    (z / radius).magnitude,
-                    theta,
-                )
-                * surface_map.amplitude
-=======
-        theta = surface_map.rotational_phase(time.magnitude)
-        return (
-            map_light_curve(
+            theta = surface_map.rotational_phase(time.magnitude)
+            return map_light_curve(
                 surface_map,
                 (system.central.radius / radius).magnitude,
                 (x / radius).magnitude,
                 (y / radius).magnitude,
                 (z / radius).magnitude,
                 theta,
->>>>>>> da465904
             )
 
     @quantity_input(time=ureg.day)
@@ -57,13 +42,8 @@
     def light_curve_impl(time: Quantity) -> Array:
         xos, yos, zos = system.relative_position(time)
 
-<<<<<<< HEAD
-        if system.surface_map is None:
-            central_light_curve = None
-=======
         if system.central_surface_map is None:
             central_light_curves = None
->>>>>>> da465904
         else:
             theta = system.central_surface_map.rotational_phase(time.magnitude)
             central_radius = system.central.radius
@@ -80,16 +60,14 @@
                 * system.central_surface_map.amplitude
             )
 
-<<<<<<< HEAD
             n = len(xos.magnitude)
-=======
+
         if all(surface_map is None for surface_map in system.bodies_surface_maps):
             body_light_curves = None
         else:
             body_light_curves = compute_body_light_curve(  # type: ignore
                 system.radius, -xos, -yos, -zos, time
             )
->>>>>>> da465904
 
             if n > 1:
                 central_light_curve = central_light_curve.sum(
@@ -117,19 +95,11 @@
 # TODO: figure out the sparse matrices (and Pijk) to avoid todense()
 def map_light_curve(
     map,
-<<<<<<< HEAD
     r: float = None,
     xo: float = None,
     yo: float = None,
     zo: float = None,
     theta: float = 0.0,
-=======
-    r: Optional[Array] = None,
-    xo: Optional[Array] = None,
-    yo: Optional[Array] = None,
-    zo: Optional[Array] = None,
-    theta: Optional[Array] = 0.0,
->>>>>>> da465904
 ):
     """Light curve of an occulted map.
 
