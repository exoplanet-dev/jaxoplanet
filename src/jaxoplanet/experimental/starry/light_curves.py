from collections.abc import Callable
from functools import partial

import jax
import jax.numpy as jnp
import numpy as np
import scipy

from jaxoplanet.experimental.starry.basis import U0
from jaxoplanet.experimental.starry.mpcore.solution import rT
from jaxoplanet.experimental.starry.mpcore.basis import A1, A2_inv
from jaxoplanet.experimental.starry.mpcore.utils import to_numpy
from jaxoplanet.experimental.starry.orbit import SurfaceSystem
from jaxoplanet.experimental.starry.pijk import Pijk
from jaxoplanet.experimental.starry.rotation import left_project
from jaxoplanet.experimental.starry.solution import solution_vector
from jaxoplanet.light_curves.utils import vectorize
from jaxoplanet.types import Array, Quantity
from jaxoplanet.units import quantity_input, unit_registry as ureg


def light_curve(
<<<<<<< HEAD
    system: SurfaceSystem, order: int = 20
) -> Callable[[Quantity], tuple[Optional[Array], Optional[Array]]]:
    central_bodies_lc = jax.vmap(
        surface_light_curve, in_axes=(None, 0, 0, 0, 0, None, None)
    )
=======
    system: SurfaceSystem,
) -> Callable[[Quantity], tuple[Array | None, Array | None]]:
    central_bodies_lc = jax.vmap(map_light_curve, in_axes=(None, 0, 0, 0, 0, None))
>>>>>>> 2458d788

    @partial(system.surface_vmap, in_axes=(0, 0, 0, 0, None))
    def compute_body_light_curve(surface, radius, x, y, z, time):
        if surface is None:
            return 0.0
        else:
            theta = surface.rotational_phase(time.magnitude)
            return surface_light_curve(
                surface,
                (system.central.radius / radius).magnitude,
                (x / radius).magnitude,
                (y / radius).magnitude,
                (z / radius).magnitude,
                theta,
                order=order,
            )

    @quantity_input(time=ureg.day)
    @vectorize
    def light_curve_impl(time: Quantity) -> Array:
        xos, yos, zos = system.relative_position(time)
        n = len(xos.magnitude)

        if system.central_surface is None:
            central_light_curves = jnp.array([0.0])
        else:
            theta = system.central_surface.rotational_phase(time.magnitude)
            central_radius = system.central.radius
            central_phase_curve = surface_light_curve(
                system.central_surface, theta=theta, order=order
            )
            central_light_curves = (
                central_bodies_lc(
                    system.central_surface,
                    (system.radius / central_radius).magnitude,
                    (xos / central_radius).magnitude,
                    (yos / central_radius).magnitude,
                    (zos / central_radius).magnitude,
                    theta,
                )
                * system.central_surface.amplitude
            )

            if n > 1 and central_light_curves is not None:
                central_light_curves = central_light_curves.sum(
                    0
                ) - central_phase_curve * (n - 1)
                central_light_curves = jnp.expand_dims(central_light_curves, 0)

        body_light_curves = compute_body_light_curve(
            system.radius, -xos, -yos, -zos, time
        )

        return jnp.hstack([central_light_curves, body_light_curves])

    return light_curve_impl


# TODO: figure out the sparse matrices (and Pijk) to avoid todense()
def surface_light_curve(
    surface,
    r: float = None,
    xo: float = None,
    yo: float = None,
    zo: float = None,
    theta: float = 0.0,
    order: int = 20,
):
    """Light curve of an occulted map.

    Args:
        map (Map): map object
        r (float or None): radius of the occulting body, relative to the current map
           body
        xo (float or None): x position of the occulting body, relative to the current
           map body
        yo (float or None): y position of the occulting body, relative to the current
           map body
        zo (float or None): z position of the occulting body, relative to the current
           map body
        theta (float): rotation angle of the map

    Returns:
        ArrayLike: flux
    """
    rT_deg = to_numpy(rT(surface.deg))

    # no occulting body
    if r is None:
        b_rot = True
        theta_z = 0.0
        x = rT_deg

    # occulting body
    else:
        b = jnp.sqrt(jnp.square(xo) + jnp.square(yo))
        b_rot = jnp.logical_or(jnp.greater_equal(b, 1.0 + r), jnp.less_equal(zo, 0.0))
        b_occ = jnp.logical_not(b_rot)
        theta_z = jnp.arctan2(xo, yo)

        # trick to avoid nan `x=jnp.where...` grad caused by nan sT
        r = jnp.where(b_rot, 0.0, r)
        b = jnp.where(b_rot, 0.0, b)
        sT = solution_vector(surface.deg, order=order)(b, r)

        # scipy.sparse.linalg.inv of a sparse matrix[[1]] is a non-sparse [[1]], hence
        # `from_scipy_sparse`` raises an error (case deg=0)
        if surface.deg > 0:
            A2 = to_numpy(A2_inv(surface.deg) ** -1)
        else:
            A2 = jnp.array([1])

        x = jnp.where(b_occ, sT @ A2, rT_deg)

    # TODO(lgrcia): Is this the right behavior when map.y is None?
    if surface.y is None:
        rotated_y = jnp.zeros(surface.ydeg)
    else:
        rotated_y = left_project(
            surface.ydeg,
            surface.inc,
            surface.obl,
            theta + surface.phase,
            theta_z,
            surface.y.todense(),
        )

    # limb darkening
    U = jnp.array([1, *surface.u])
    A1_val = to_numpy(A1(surface.ydeg))
    p_y = Pijk.from_dense(A1_val @ rotated_y, degree=surface.ydeg)
    p_u = Pijk.from_dense(U @ U0(surface.udeg), degree=surface.udeg)
    p_y = p_y * p_u

    norm = np.pi / (p_u.tosparse() @ rT(surface.udeg))

    return surface.amplitude * (p_y.tosparse() @ x) * norm


def rT(lmax: int) -> Array:
    rt = [0.0 for _ in range((lmax + 1) * (lmax + 1))]
    amp0 = jnp.pi
    lfac1 = 1.0
    lfac2 = 2.0 / 3.0
    for ell in range(0, lmax + 1, 4):
        amp = amp0
        for m in range(0, ell + 1, 4):
            mu = ell - m
            nu = ell + m
            rt[ell * ell + ell + m] = amp * lfac1
            rt[ell * ell + ell - m] = amp * lfac1
            if ell < lmax:
                rt[(ell + 1) * (ell + 1) + ell + m + 1] = amp * lfac2
                rt[(ell + 1) * (ell + 1) + ell - m + 1] = amp * lfac2
            amp *= (nu + 2.0) / (mu - 2.0)
        lfac1 /= (ell / 2 + 2) * (ell / 2 + 3)
        lfac2 /= (ell / 2 + 2.5) * (ell / 2 + 3.5)
        amp0 *= 0.0625 * (ell + 2) * (ell + 2)

    amp0 = 0.5 * jnp.pi
    lfac1 = 0.5
    lfac2 = 4.0 / 15.0
    for ell in range(2, lmax + 1, 4):
        amp = amp0
        for m in range(2, ell + 1, 4):
            mu = ell - m
            nu = ell + m
            rt[ell * ell + ell + m] = amp * lfac1
            rt[ell * ell + ell - m] = amp * lfac1
            if ell < lmax:
                rt[(ell + 1) * (ell + 1) + ell + m + 1] = amp * lfac2
                rt[(ell + 1) * (ell + 1) + ell - m + 1] = amp * lfac2
            amp *= (nu + 2.0) / (mu - 2.0)
        lfac1 /= (ell / 2 + 2) * (ell / 2 + 3)
        lfac2 /= (ell / 2 + 2.5) * (ell / 2 + 3.5)
        amp0 *= 0.0625 * ell * (ell + 4)
    return np.array(rt)


def rTA1(lmax: int) -> Array:
    return rT(lmax) @ A1(lmax)<|MERGE_RESOLUTION|>--- conflicted
+++ resolved
@@ -20,17 +20,11 @@
 
 
 def light_curve(
-<<<<<<< HEAD
     system: SurfaceSystem, order: int = 20
 ) -> Callable[[Quantity], tuple[Optional[Array], Optional[Array]]]:
     central_bodies_lc = jax.vmap(
         surface_light_curve, in_axes=(None, 0, 0, 0, 0, None, None)
     )
-=======
-    system: SurfaceSystem,
-) -> Callable[[Quantity], tuple[Array | None, Array | None]]:
-    central_bodies_lc = jax.vmap(map_light_curve, in_axes=(None, 0, 0, 0, 0, None))
->>>>>>> 2458d788
 
     @partial(system.surface_vmap, in_axes=(0, 0, 0, 0, None))
     def compute_body_light_curve(surface, radius, x, y, z, time):
