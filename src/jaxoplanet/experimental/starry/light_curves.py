--- conflicted
+++ resolved
@@ -24,42 +24,9 @@
 ) -> Callable[[Quantity], tuple[Optional[Array], Optional[Array]]]:
     central_bodies_lc = jax.vmap(map_light_curve, in_axes=(None, 0, 0, 0, 0, None))
 
-<<<<<<< HEAD
-    Args:
-        system (orbits.keplerian.System): keplerian system containing bodies
-           (that must have defined radii)
-        time (ArrayLike): time array
-
-    Returns:
-        ArrayLike: light curves of each body in the system, starting with the
-        central body, followed by the rest of the bodies.
-    """
-    xos, yos, zos = system.relative_position(time)
-    theta = time * 2 * jnp.pi / system.central.map.period
-    central_radius = system.central.radius
-
-    central_body_lc = jax.vmap(map_light_curve, in_axes=(None, None, 0, 0, 0, 0))
-    central_bodies_lc = jax.vmap(central_body_lc, in_axes=(None, 0, 0, 0, 0, None))
-    central_light_curve = (
-        central_bodies_lc(
-            system.central.map,
-            (system.radius / central_radius).magnitude,
-            (xos / central_radius).magnitude,
-            (yos / central_radius).magnitude,
-            (zos / central_radius).magnitude,
-            theta,
-        )
-        * system.central.map.amplitude
-    )
-
-    @partial(system.body_vmap, in_axes=(0, 0, 0))
-    def bodies_lc(body, x, y, z):
-        theta = time * 2 * jnp.pi / body.map.period
-=======
     @partial(system.surface_map_vmap, in_axes=(0, 0, 0, 0, None))
     def compute_body_light_curve(surface_map, radius, x, y, z, time):
         theta = time.magnitude * 2 * jnp.pi / surface_map.period
->>>>>>> 55b4bc12
         return (
             map_light_curve(
                 surface_map,
@@ -114,7 +81,6 @@
 
 # TODO: figure out the sparse matrices (and Pijk) to avoid todense()
 def map_light_curve(
-<<<<<<< HEAD
     map,
     r: float = None,
     xo: float = None,
@@ -123,11 +89,6 @@
     theta: float = 0.0,
 ):
     """Light curve of an occulted map.
-=======
-    map: Optional[Map], r: Array, xo: Array, yo: Array, zo: Array, theta: Array
-) -> Array:
-    """Light curve of a map
->>>>>>> 55b4bc12
 
     Args:
         map (Map): map object
@@ -144,29 +105,7 @@
     Returns:
         ArrayLike: flux
     """
-<<<<<<< HEAD
     rT_deg = rT(map.deg)
-=======
-    if map is None:
-        return jnp.zeros_like(theta)
-
-    # TODO(lgrcia): Is this the right behavior when map.u is None?
-    U = jnp.array([1, *(() if map.u is None else map.u)])
-    b = jnp.sqrt(jnp.square(xo) + jnp.square(yo))
-    b_rot = jnp.logical_or(jnp.greater_equal(b, 1.0 + r), jnp.less_equal(zo, 0.0))
-    b_occ = jnp.logical_not(b_rot)
-
-    # Occultation
-    theta_z = jnp.arctan2(xo, yo)
-    sT = solution_vector(map.deg)(b, r)
-    # the reason for this if is that scipy.sparse.linalg.inv of a sparse matrix[[1]]
-    # is a non-sparse [[1]], hence from_scipy_sparse raises an error (case deg=0) ...
-    if map.deg > 0:
-        A2 = scipy.sparse.linalg.inv(A2_inv(map.deg))
-        A2 = sparse.BCOO.from_scipy_sparse(A2)
-    else:
-        A2 = jnp.array([1])
->>>>>>> 55b4bc12
 
     # no occulting body
     if r is None:
@@ -200,14 +139,9 @@
             map.ydeg, map.inc, map.obl, theta, theta_z, map.y.todense()
         )
 
-<<<<<<< HEAD
     # limb darkening
     U = jnp.array([1, *map.u])
     A1_val = jax.experimental.sparse.BCOO.from_scipy_sparse(A1(map.ydeg))
-=======
-    # limb darkening product
-    A1_val = sparse.BCOO.from_scipy_sparse(A1(map.ydeg))
->>>>>>> 55b4bc12
     p_y = Pijk.from_dense(A1_val @ rotated_y, degree=map.ydeg)
     p_u = Pijk.from_dense(U @ U0(map.udeg), degree=map.udeg)
     p_y = p_y * p_u
