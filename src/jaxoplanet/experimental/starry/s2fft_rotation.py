--- conflicted
+++ resolved
@@ -95,93 +95,8 @@
         return dl / ((2 * el) * (2 * el - 1))
 
 
-<<<<<<< HEAD
-def rotate_flms(
-    flm: jnp.ndarray,
-    L: int,
-    rotation: tuple[float, float, float],
-    dl_array: jnp.ndarray = None,
-) -> jnp.ndarray:
-    """*from s2fft.utils*
-    Rotates an array of spherical harmonic coefficients by angle rotation.
-
-    Args:
-        flm (jnp.ndarray): Array of spherical harmonic coefficients.
-        L (int): Harmonic band-limit.
-        rotation  (Tuple[float, float, float]): Rotation on the sphere (alpha, beta,
-            gamma).
-        dl_array (jnp.ndarray, optional): Precomputed array of reduced Wigner d-function
-            coefficients, see :func:~`generate_rotate_dls`. Defaults to None.
-
-    Returns:
-        jnp.ndarray: Rotated spherical harmonic coefficients with shape [L,2L-1].
-    """
-
-    # Split out angles
-    alpha = __exp_array(L, rotation[0])
-    gamma = __exp_array(L, rotation[2])
-    beta = rotation[1]
-
-    # Create empty arrays
-    flm_rotated = jnp.zeros_like(flm)
-
-    dl = (
-        dl_array
-        if dl_array is not None
-        else jnp.zeros((2 * L - 1, 2 * L - 1)).astype(float)
-    )
-
-    # Perform rotation
-    for el in range(L):
-        if dl_array is None:
-            dl = compute_full(dl, beta, L, el)
-        n_max = min(el, L - 1)
-
-        m = jnp.arange(-el, el + 1)
-        n = jnp.arange(-n_max, n_max + 1)
-
-        flm_rotated = flm_rotated.at[el, L - 1 + m].add(
-            jnp.einsum(
-                "mn,n->m",
-                jnp.einsum(
-                    "mn,m->mn",
-                    (
-                        dl[m + L - 1][:, n + L - 1]
-                        if dl_array is None
-                        else dl[el, m + L - 1][:, n + L - 1]
-                    ),
-                    alpha[m + L - 1],
-                    optimize=True,
-                ),
-                gamma[n + L - 1] * flm[el, n + L - 1],
-            )
-        )
-    return flm_rotated
-
-
-def __exp_array(L: int, x: float) -> jnp.ndarray:
-    """*from s2fft.utils*
-    Private function to generate rotation arrays for alpha/gamma rotations"""
-    return jnp.exp(-1j * jnp.arange(-L + 1, L) * x)
-
-
-def generate_rotate_dls(L: int, beta: float) -> jnp.ndarray:
-    """*from s2fft.utils*
-    Function which recursively generates the complete plane of reduced
-        Wigner d-function coefficients at a given rotation beta.
-
-    Args:
-        L (int): Harmonic band-limit.
-        beta (float): Rotation on the sphere.
-
-    Returns:
-        jnp.ndarray: Complete array of [L, 2L-1,2L-1] Wigner d-function coefficients
-            for a fixed rotation beta.
-    """
-=======
 def _generate_rotate_dls(L: int, beta: float) -> jnp.ndarray:
     """*from s2fft.utils*"""
->>>>>>> fe0e0c08
     dl = jnp.zeros((L, 2 * L - 1, 2 * L - 1)).astype(float)
     dl_iter = jnp.zeros((2 * L - 1, 2 * L - 1)).astype(float)
     for el in range(L):
