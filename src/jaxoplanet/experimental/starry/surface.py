--- conflicted
+++ resolved
@@ -110,12 +110,7 @@
 
     @property
     def ydeg(self):
-<<<<<<< HEAD
         return self.y.deg
-=======
-        """Degree of the spherical harmonic expansion."""
-        return self.y.ell_max
->>>>>>> bf25afa2
 
     @property
     def deg(self):
