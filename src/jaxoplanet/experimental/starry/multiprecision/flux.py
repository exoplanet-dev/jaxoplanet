from collections import defaultdict

<<<<<<< HEAD
from jaxoplanet.starry.multiprecision import mp
from jaxoplanet.starry.multiprecision.basis import A1, A2
from jaxoplanet.starry.multiprecision.rotation import (
=======
from jaxoplanet.experimental.starry.basis import U
from jaxoplanet.experimental.starry.multiprecision import mp, utils
from jaxoplanet.experimental.starry.multiprecision.basis import A1, A2
from jaxoplanet.experimental.starry.multiprecision.rotation import (
>>>>>>> 06165776
    dot_rotation_matrix,
    dot_rz,
    get_R,
)
<<<<<<< HEAD
from jaxoplanet.starry.multiprecision.solution import get_sT, rT
=======
from jaxoplanet.experimental.starry.multiprecision.solution import get_sT, rT
from jaxoplanet.experimental.starry.pijk import Pijk
>>>>>>> 06165776

CACHED_MATRICES = defaultdict(
    lambda: {
        "R_obl": {},
        "R_inc": {},
        "sT": {},
    }
)


def flux(ydeg=0, udeg=0, inc=mp.pi / 2, obl=0.0, cache=None):
    if cache is None:
        cache = CACHED_MATRICES

    deg = ydeg + udeg

    _rT = rT(deg)
    _A2 = A2(deg, cache=cache)

    if ydeg > 0:
        _A1 = A1(ydeg, cache=cache)
        R_px = get_R("R_px", ydeg, cache=cache)
        R_mx = get_R("R_mx", ydeg, cache=cache)
        R_obl = get_R("R_obl", ydeg, obl=obl, inc=inc, cache=cache)
        R_inc = get_R("R_inc", ydeg, obl=obl, inc=inc, cache=cache)
    else:
        _A1 = A1(0, cache=cache)

    if udeg > 0:
        rT_udeg = rT(udeg)

    def rotate_y(y, phi):
        y_rotated = dot_rotation_matrix(ydeg, None, None, R_px)(y)
        y_rotated = dot_rz(ydeg, phi)(y_rotated)
        y_rotated = dot_rotation_matrix(ydeg, None, None, R_mx)(y_rotated)
        y_rotated = dot_rotation_matrix(ydeg, None, None, R_obl)(y_rotated)
        y_rotated = dot_rotation_matrix(ydeg, None, None, R_inc)(y_rotated)
        return y_rotated

    def rot_flux(y, phi):
        y = mp.matrix(y.tolist())
        y_rotated = rotate_y(y, phi, cache=cache)
        return ((_A1 @ y_rotated).T @ _rT)[0]

    def occ_flux(y, b, r, phi=0.0, u=None, rotate=True):
        xo = 0.0
        yo = b
        theta_z = mp.atan2(xo, yo)
        _sT = get_sT(deg, b, r, cache=cache)
        x = _sT.T @ _A2

        if ydeg > 0:
            y = mp.matrix(y.tolist())
            if rotate:
                y_rotated = rotate_y(y, phi)
                y_rotated = dot_rz(ydeg, theta_z)(y_rotated)
        else:
            y_rotated = mp.matrix([1])

        py = (_A1 @ y_rotated).T

        if udeg > 0:
            _U = utils.to_mp(U(udeg))
            u = mp.matrix([1, *u])
            pu = u.T @ _U
            norm = mp.pi / (pu @ rT_udeg)[0]
            py = Pijk.from_dense(pu.tolist()[0]) * Pijk.from_dense(py)
            py = mp.matrix(
                [py.data.get(Pijk.n2ijk(i), 0.0) for i in range((py.degree + 1) ** 2)]
            ).T
        else:
            norm = 1
        return norm * py @ x.T

    def impl(b, r, y=(), phi=0.0, u=(), rotate=True):
        assert len(u) == udeg, "u must have length udeg"
        if ydeg > 0:
            assert len(y) == (ydeg + 1) ** 2, "y must have length (ydeg + 1) ** 2"

        if abs(b) >= (r + 1):
            return rot_flux(y, phi)
        elif r > 1 and abs(b) <= (r - 1):
            return mp.mpf(0.0)
        else:
            return occ_flux(y, b, r, phi, u=u, rotate=rotate)[0]

    return impl<|MERGE_RESOLUTION|>--- conflicted
+++ resolved
@@ -1,25 +1,13 @@
 from collections import defaultdict
 
-<<<<<<< HEAD
 from jaxoplanet.starry.multiprecision import mp
 from jaxoplanet.starry.multiprecision.basis import A1, A2
 from jaxoplanet.starry.multiprecision.rotation import (
-=======
-from jaxoplanet.experimental.starry.basis import U
-from jaxoplanet.experimental.starry.multiprecision import mp, utils
-from jaxoplanet.experimental.starry.multiprecision.basis import A1, A2
-from jaxoplanet.experimental.starry.multiprecision.rotation import (
->>>>>>> 06165776
     dot_rotation_matrix,
     dot_rz,
     get_R,
 )
-<<<<<<< HEAD
 from jaxoplanet.starry.multiprecision.solution import get_sT, rT
-=======
-from jaxoplanet.experimental.starry.multiprecision.solution import get_sT, rT
-from jaxoplanet.experimental.starry.pijk import Pijk
->>>>>>> 06165776
 
 CACHED_MATRICES = defaultdict(
     lambda: {
