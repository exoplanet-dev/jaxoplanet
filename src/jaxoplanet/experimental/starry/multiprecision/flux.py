--- conflicted
+++ resolved
@@ -32,7 +32,6 @@
     if cache is None:
         cache = CACHED_MATRICES
 
-<<<<<<< HEAD
     deg = ydeg + udeg
 
     _rT = rT(deg)
@@ -49,16 +48,6 @@
 
     if udeg > 0:
         rT_udeg = rT(udeg)
-=======
-    _rT = rT(l_max)
-    _A1 = A1(l_max, cache=cache)
-    _A2 = A2(l_max, cache=cache)
-
-    R_px = get_R("R_px", l_max, cache=cache)
-    R_mx = get_R("R_mx", l_max, cache=cache)
-    R_obl = get_R("R_obl", l_max, obl=obl, inc=inc, cache=cache)
-    R_inc = get_R("R_inc", l_max, obl=obl, inc=inc, cache=cache)
->>>>>>> 8e15aa55
 
     def rotate_y(y, phi):
         y_rotated = dot_rotation_matrix(ydeg, None, None, R_px)(y)
@@ -77,11 +66,7 @@
         xo = 0.0
         yo = b
         theta_z = mp.atan2(xo, yo)
-<<<<<<< HEAD
         _sT = get_sT(deg, b, r, cache=cache)
-=======
-        _sT = get_sT(l_max, b, r, cache=cache)
->>>>>>> 8e15aa55
         x = _sT.T @ _A2
 
         if ydeg > 0:
