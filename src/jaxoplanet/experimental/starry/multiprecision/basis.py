from jaxoplanet.experimental.starry.multiprecision import mp
from collections import defaultdict
from jaxoplanet.experimental.starry.multiprecision.utils import (
    fac as fac_function,
    kron_delta,
)

<<<<<<< HEAD
=======
global FAC_CACHE
>>>>>>> b228f58a
FAC_CACHE = {}


def fac(n):
    if n not in FAC_CACHE:
        FAC_CACHE[n] = fac_function(n)

    return FAC_CACHE[n]


def A(l, m):
    """A spherical harmonic normalization constant."""
    return mp.sqrt(
        (2 - kron_delta(m, 0)) * (2 * l + 1) * fac(l - m) / (4 * mp.pi * fac(l + m))
    )


def B(l, m, j, k):
    """Another spherical harmonic normalization constant."""

    ratio = fac((l + m + k - 1) / 2) / fac((-l + m + k - 1) / 2)

    return 2**l * fac(m) / (fac(j) * fac(k) * fac(m - j) * fac(l - m - k)) * ratio


def C(p, q, k):
    """Return the binomial theorem coefficient `C`."""
    return fac(k / 2) / (fac(q / 2) * fac((k - p) / 2) * fac((p - q) / 2))


def Y(l, m):
    """Return the spherical harmonic of degree `l` and order `m`."""
    coeffs = defaultdict(lambda: {})

    def get(function, *indices):
        fun_name = function.__name__
        if indices not in coeffs[fun_name]:
            coeffs[fun_name][indices] = function(*indices)

        return coeffs[fun_name][indices]

    res = defaultdict(lambda: 0)
    if m >= 0:
        for j in range(0, m + 1, 2):
            for k in range(0, l - m + 1, 2):
                for p in range(0, k + 1, 2):
                    for q in range(0, p + 1, 2):
                        coeff = (
                            (-1) ** ((j + p) // 2)
                            * get(A, l, m)
                            * get(B, l, m, j, k)
                            * get(C, p, q, k)
                        )
                        x_order = m - j + p - q
                        y_order = j + q
                        z_order = 0
                        res[(x_order, y_order, z_order)] += coeff
            for k in range(1, l - m + 1, 2):
                for p in range(0, k, 2):
                    for q in range(0, p + 1, 2):
                        coeff = (
                            (-1) ** ((j + p) // 2)
                            * get(A, l, m)
                            * get(B, l, m, j, k)
                            * get(C, p, q, k - 1)
                        )
                        x_order = m - j + p - q
                        y_order = j + q
                        z_order = 1
                        res[(x_order, y_order, z_order)] += coeff
    else:
        for j in range(1, abs(m) + 1, 2):
            for k in range(0, l - abs(m) + 1, 2):
                for p in range(0, k + 1, 2):
                    for q in range(0, p + 1, 2):
                        coeff = (
                            (-1) ** ((j + p - 1) // 2)
                            * get(A, l, abs(m))
                            * get(B, l, abs(m), j, k)
                            * get(C, p, q, k)
                        )
                        x_order = abs(m) - j + p - q
                        y_order = j + q
                        z_order = 0
                        res[(x_order, y_order, z_order)] += coeff
            for k in range(1, l - abs(m) + 1, 2):
                for p in range(0, k, 2):
                    for q in range(0, p + 1, 2):
                        coeff = (
                            (-1) ** ((j + p - 1) // 2)
                            * get(A, l, abs(m))
                            * get(B, l, abs(m), j, k)
                            * get(C, p, q, k - 1)
                        )
                        x_order = abs(m) - j + p - q
                        y_order = j + q
                        z_order = 1
                        res[(x_order, y_order, z_order)] += coeff

    return res


def p_coeffs(n):
    l = mp.floor(mp.sqrt(n))
    m = n - l * l - l
    mu = int(l - m)
    nu = int(l + m)
    if nu % 2 == 0:
        i = mu // 2
        j = nu // 2
        k = 0
    else:
        i = (mu - 1) // 2
        j = (nu - 1) // 2
        k = 1
    return (i, j, k)


def A1(l_max):
    n = (l_max + 1) ** 2
    p = {m: p_coeffs(m) for m in range(n)}
    res = mp.zeros(n, n)

    k = 0
    for l in range(l_max + 1):
        for m in range(-l, l + 1):
            y = Y(l, m)
            res[:, k] = mp.matrix([y[p[i]] for i in range(n)])
            k += 1

    res = res * 2 / mp.sqrt(mp.pi)
    return res


def gtilde(n):
    l = mp.floor(mp.sqrt(n))
    m = n - l * l - l
    mu = l - m
    nu = l + m
    if nu % 2 == 0:
        I = [mp.floor(mu / 2)]
        J = [mp.floor(nu / 2)]
        K = [0]
        C = [mp.floor((mu + 2) / 2)]
    elif (l == 1) and (m == 0):
        I = [0]
        J = [0]
        K = [1]
        C = [1]
    elif (mu == 1) and (l % 2 == 0):
        I = [l - 2]
        J = [1]
        K = [1]
        C = [3]
    elif mu == 1:
        I = [l - 3, l - 1, l - 3]
        J = [0, 0, 2]
        K = [1, 1, 1]
        C = [-1, 1, 4]
    else:
        I = [mp.floor((mu - 5) / 2), mp.floor((mu - 5) / 2), mp.floor((mu - 1) / 2)]
        J = [mp.floor((nu - 1) / 2), mp.floor((nu + 3) / 2), mp.floor((nu - 1) / 2)]
        K = [1, 1, 1]
        C = [mp.floor((mu - 3) / 2), -mp.floor((mu - 3) / 2), -mp.floor((mu + 3) / 2)]
    res = {}
    for i, j, k, c in zip(I, J, K, C, strict=False):
        res[(i, j, k)] = c
    return res


def A2_inv(l_max):
    n = (l_max + 1) ** 2
    p = {m: p_coeffs(m) for m in range(n)}
    res = mp.zeros(n, n)

    k = 0
    for l in range(l_max + 1):
        for _ in range(-l, l + 1):
            y = gtilde(k)
            res[:, k] = mp.matrix([y[p[i]] if p[i] in y else 0.0 for i in range(n)])
            k += 1

    return res<|MERGE_RESOLUTION|>--- conflicted
+++ resolved
@@ -5,10 +5,6 @@
     kron_delta,
 )
 
-<<<<<<< HEAD
-=======
-global FAC_CACHE
->>>>>>> b228f58a
 FAC_CACHE = {}
 
 
