--- conflicted
+++ resolved
@@ -169,24 +169,4 @@
     a, b = sort2(a, b)
 
     square_area = (a + (b + c)) * (c - (a - b)) * (c + (a - b)) * (a + (b - c))
-<<<<<<< HEAD
-    return zero_safe_sqrt(jnp.maximum(0, square_area))
-
-
-@jax.custom_jvp
-def zero_safe_sqrt(x):
-    return jnp.sqrt(x)
-
-
-@zero_safe_sqrt.defjvp
-def zero_safe_sqrt_jvp(primals, tangents):
-    (x,) = primals
-    (x_dot,) = tangents
-    primal_out = jnp.sqrt(x)
-    cond = jnp.less(x, 10 * jnp.finfo(jax.dtypes.result_type(x)).eps)
-    denom = jnp.where(cond, jnp.ones_like(x), x)
-    tangent_out = 0.5 * x_dot * primal_out / denom
-    return primal_out, tangent_out
-=======
-    return zero_safe_sqrt(jnp.maximum(0, square_area))
->>>>>>> a3e337d5
+    return zero_safe_sqrt(jnp.maximum(0, square_area))