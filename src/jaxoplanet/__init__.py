--- conflicted
+++ resolved
@@ -1,16 +1,9 @@
-<<<<<<< HEAD
-__all__ = ["core", "light_curves", "orbits", "units", "experimental"]
+__all__ = ["core", "light_curves", "orbits", "experimental"]
 
 from jaxoplanet import (
     core as core,
     experimental as experimental,
     light_curves as light_curves,
     orbits as orbits,
-    units as units,
 )
-=======
-__all__ = ["core", "light_curves", "orbits"]
-
-from jaxoplanet import core as core, light_curves as light_curves, orbits as orbits
->>>>>>> 7223fb34
 from jaxoplanet.jaxoplanet_version import __version__ as __version__