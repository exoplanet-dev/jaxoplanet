<<<<<<< HEAD
__all__ = ["core", "light_curves", "orbits", "units", "experimental"]

from jaxoplanet import (
    core as core,
    experimental as experimental,
    light_curves as light_curves,
    orbits as orbits,
    units as units,
)
=======
__all__ = ["core", "light_curves", "orbits"]

from jaxoplanet import core as core, light_curves as light_curves, orbits as orbits
>>>>>>> 7223fb34
from jaxoplanet.jaxoplanet_version import __version__ as __version__<|MERGE_RESOLUTION|>--- conflicted
+++ resolved
@@ -1,4 +1,3 @@
-<<<<<<< HEAD
 __all__ = ["core", "light_curves", "orbits", "units", "experimental"]
 
 from jaxoplanet import (
@@ -6,11 +5,6 @@
     experimental as experimental,
     light_curves as light_curves,
     orbits as orbits,
-    units as units,
 )
-=======
-__all__ = ["core", "light_curves", "orbits"]
 
-from jaxoplanet import core as core, light_curves as light_curves, orbits as orbits
->>>>>>> 7223fb34
 from jaxoplanet.jaxoplanet_version import __version__ as __version__