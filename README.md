# jaxoplanet

_Astronomical time series analysis with JAX_
<<<<<<< HEAD

---

_jaxoplanet_ is a [functional-programming](https://en.wikipedia.org/wiki/Functional_programming)-forward implementation of many features from the
[exoplanet](https://docs.exoplanet.codes/en/latest/) and
[starry](https://starry.readthedocs.io/en/latest/) packages built on top of
[JAX](https://jax.readthedocs.io/en/latest/).

*jaxoplanet* includes fast and robust implementations of many exoplanet-specific
operations, including solving Kepler's equation, and computing limb-darkened
light curves. Since *jaxoplanet* is built on top of JAX it has have first-class
support for hardware acceleration using GPUs and TPUs, and it also integrates seamlessly
with modeling tools like [NumPyro](https://numpyro.readthedocs.io/en/latest/),
and [Flax](https://flax.readthedocs.io/en/latest/).
=======
>>>>>>> 7a117a67

---

`jaxoplanet` is a
[functional-programming](https://en.wikipedia.org/wiki/Functional_programming)-forward
implementation of many features from the
[exoplanet](https://docs.exoplanet.codes/en/latest/) and
[starry](https://starry.readthedocs.io/en/latest/) packages built on top of
[JAX](https://jax.readthedocs.io/en/latest/).

`jaxoplanet` includes fast and robust implementations of many exoplanet-specific
operations, including solving Kepler's equation, and computing limb-darkened
light curves. Since `jaxoplanet` is built on top of JAX it has first-class
support for hardware acceleration using GPUs and TPUs, and it also integrates
seamlessly with modeling tools like
[NumPyro](https://numpyro.readthedocs.io/en/latest/), and
[Flax](https://flax.readthedocs.io/en/latest/).

**For the most complete documentation, check out the documentation page at
[jax.exoplanet.codes](https://jax.exoplanet.codes).**

## Installation

You'll first need to install JAX following [the instructions in the JAX
docs](https://jax.readthedocs.io/en/latest/#installation). For example, to
install the CPU version of JAX, you can run:

```bash
python -m pip install "jax[cpu]"
```

<<<<<<< HEAD
Then install _jaxoplanet_ with:
=======
Then install `jaxoplanet` with:
>>>>>>> 7a117a67

```bash
python -m pip install jaxoplanet
```

<<<<<<< HEAD
If you run into issues with installing *jaxoplanet*, take a look at Troubleshooting on *jaxoplanet* installation.

## Quick start

## Table of contents

```{toctree}
---
maxdepth: 1
---

installation.md
start
tutorials/autodiff.ipynb
tutorials/orbits.ipynb
tutorials/transit.ipynb
tutorials/core-from-scratch.ipynb
tutorials/rv.ipynb
tutorials/starry.ipynb
api
```

## Attribution
While we don't yet have a citation for *jaxoplanet*, please reference the GitHub repository if you find
this code useful in your research. The BibTeX entry for the repo is:

```
@software{jaxoplanet,
  author = {{Foreman-Mackey}, D. and {Garcia}, L.~J. and {Hattori}, S. and {Dong}, J. and {Murray}, C.},
  title = {{jaxoplanet}: Astronomical time series analysis with {JAX}},
  url = {http://github.com/exoplanet-dev/jaxoplanet},
  version = {0.0.1},
  year = {2024},
=======
If you run into issues with installing `jaxoplanet`, specifically on ARM (i.e., M series chips) Macs, take a look at [the
installation instructions](https://jax.exoplanet.codes/en/latest/install).

```{admonition} Navigating the docs
:class: tip

💽 After [installing](https://jax.exoplanet.codes/en/latest/install) `jaxoplanet`, head over to the [Quickstart](https://jax.exoplanet.codes/en/latest/tutorials/quickstart) page to see some of its features.

🚩 If you're running into some problems with `jaxoplanet`, check out the [common issues](https://jax.exoplanet.codes/en/latest/commonissues) page for some general tips and tricks.

⚡ In the [Tutorials](https://jax.exoplanet.codes/en/latest/tutorials/about) section we've added a few tutorials showcasing some common astronomy problems where `jaxoplanet` might come in handy!

🖥️ Take a look [here](https://jax.exoplanet.codes/en/latest/api) to see a user-friendly API reference for commonly used objects. The full API reference is available [here](https://jax.exoplanet.codes/en/latest/autoapi)

```

## Attribution

While we don't yet have a citation for `jaxoplanet`, please reference the GitHub
repository if you find this code useful in your research. The BibTeX entry for
the repo is:

```
@software{jaxoplanet,
  author       = {Soichiro Hattori and
                  Lionel Garcia and
                  Catriona Murray and
                  Jiayin Dong and
                  Shashank Dholakia and
                  David Degen and
                  Daniel Foreman-Mackey},
  title        = {{exoplanet-dev/jaxoplanet: Astronomical time series analysis with JAX}},
  month        = mar,
  year         = 2024,
  publisher    = {Zenodo},
  version      = {v0.0.2},
  doi          = {10.5281/zenodo.10736936},
  url          = {https://doi.org/10.5281/zenodo.10736936}
>>>>>>> 7a117a67
}
```

## License
Copyright (c) 2021-2024 Simons Foundation, Inc.

<<<<<<< HEAD
*jaxoplanet* is free software made available under the MIT License. For details see the LICENSE file.
=======
`jaxoplanet` is free software made available under the MIT License. For details
see the `LICENSE` file.
>>>>>>> 7a117a67
<|MERGE_RESOLUTION|>--- conflicted
+++ resolved
@@ -1,23 +1,6 @@
 # jaxoplanet
 
 _Astronomical time series analysis with JAX_
-<<<<<<< HEAD
-
----
-
-_jaxoplanet_ is a [functional-programming](https://en.wikipedia.org/wiki/Functional_programming)-forward implementation of many features from the
-[exoplanet](https://docs.exoplanet.codes/en/latest/) and
-[starry](https://starry.readthedocs.io/en/latest/) packages built on top of
-[JAX](https://jax.readthedocs.io/en/latest/).
-
-*jaxoplanet* includes fast and robust implementations of many exoplanet-specific
-operations, including solving Kepler's equation, and computing limb-darkened
-light curves. Since *jaxoplanet* is built on top of JAX it has have first-class
-support for hardware acceleration using GPUs and TPUs, and it also integrates seamlessly
-with modeling tools like [NumPyro](https://numpyro.readthedocs.io/en/latest/),
-and [Flax](https://flax.readthedocs.io/en/latest/).
-=======
->>>>>>> 7a117a67
 
 ---
 
@@ -49,51 +32,12 @@
 python -m pip install "jax[cpu]"
 ```
 
-<<<<<<< HEAD
-Then install _jaxoplanet_ with:
-=======
 Then install `jaxoplanet` with:
->>>>>>> 7a117a67
 
 ```bash
 python -m pip install jaxoplanet
 ```
 
-<<<<<<< HEAD
-If you run into issues with installing *jaxoplanet*, take a look at Troubleshooting on *jaxoplanet* installation.
-
-## Quick start
-
-## Table of contents
-
-```{toctree}
----
-maxdepth: 1
----
-
-installation.md
-start
-tutorials/autodiff.ipynb
-tutorials/orbits.ipynb
-tutorials/transit.ipynb
-tutorials/core-from-scratch.ipynb
-tutorials/rv.ipynb
-tutorials/starry.ipynb
-api
-```
-
-## Attribution
-While we don't yet have a citation for *jaxoplanet*, please reference the GitHub repository if you find
-this code useful in your research. The BibTeX entry for the repo is:
-
-```
-@software{jaxoplanet,
-  author = {{Foreman-Mackey}, D. and {Garcia}, L.~J. and {Hattori}, S. and {Dong}, J. and {Murray}, C.},
-  title = {{jaxoplanet}: Astronomical time series analysis with {JAX}},
-  url = {http://github.com/exoplanet-dev/jaxoplanet},
-  version = {0.0.1},
-  year = {2024},
-=======
 If you run into issues with installing `jaxoplanet`, specifically on ARM (i.e., M series chips) Macs, take a look at [the
 installation instructions](https://jax.exoplanet.codes/en/latest/install).
 
@@ -132,16 +76,11 @@
   version      = {v0.0.2},
   doi          = {10.5281/zenodo.10736936},
   url          = {https://doi.org/10.5281/zenodo.10736936}
->>>>>>> 7a117a67
 }
 ```
 
 ## License
 Copyright (c) 2021-2024 Simons Foundation, Inc.
 
-<<<<<<< HEAD
-*jaxoplanet* is free software made available under the MIT License. For details see the LICENSE file.
-=======
 `jaxoplanet` is free software made available under the MIT License. For details
-see the `LICENSE` file.
->>>>>>> 7a117a67
+see the `LICENSE` file.