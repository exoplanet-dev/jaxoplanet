--- conflicted
+++ resolved
@@ -4,12 +4,8 @@
 ## Table of contents
 
 ```{toctree}
-<<<<<<< HEAD
 :caption: Getting Started
-=======
-:caption: User guide
 :maxdepth: 1
->>>>>>> 818d6c15
 
 install
 commonissues
@@ -18,26 +14,17 @@
 
 ```{toctree}
 :caption: Tutorials
-<<<<<<< HEAD
-=======
 :maxdepth: 1
 
->>>>>>> 818d6c15
 tutorials/about.ipynb
 tutorials/transit.ipynb
 tutorials/rv.ipynb
 ```
 
 ```{toctree}
-<<<<<<< HEAD
 :caption: Additional Tutorials
-=======
-:caption: Reference
 :maxdepth: 1
 
-api
-tutorials/autodiff.ipynb
->>>>>>> 818d6c15
 tutorials/introduction-to-jax.ipynb
 tutorials/autodiff.ipynb
 tutorials/core-from-scratch.ipynb
