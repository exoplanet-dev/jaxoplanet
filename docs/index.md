```{include} ../README.md
<<<<<<< HEAD
=======
```

## Table of contents

```{toctree}
:caption: Getting Started

install
commonissues
tutorials/quickstart.ipynb
```

```{toctree}
:caption: Tutorials
tutorials/about.ipynb
tutorials/transit.ipynb
tutorials/rv.ipynb
```

```{toctree}
:caption: Additional Tutorials
tutorials/introduction-to-jax.ipynb
tutorials/autodiff.ipynb
tutorials/core-from-scratch.ipynb
```

```{toctree}
:caption: Developer Documentation
api
contributing

>>>>>>> 7a117a67
```<|MERGE_RESOLUTION|>--- conflicted
+++ resolved
@@ -1,6 +1,4 @@
 ```{include} ../README.md
-<<<<<<< HEAD
-=======
 ```
 
 ## Table of contents
@@ -32,5 +30,4 @@
 api
 contributing
 
->>>>>>> 7a117a67
 ```